# Changelog
All notable changes to this project will be documented in this file.

The format is based on [Keep a Changelog](https://keepachangelog.com/en/1.0.0/),
and this project adheres to [Semantic Versioning](https://semver.org/spec/v2.0.0.html).

<<<<<<< HEAD
## [Unreleased]
### Added
- Import glTF files at design-time in the Editor
- Custom inspector for imported glTF files, featuring import log messages
- `ImportSettings` can be provided to `GltfImporter.Load` (optionally) to customize the loading behaviour
  - `ImportSettings.nodeNameMethod` to allow customizing Node/GameObject naming convention
- `IGltfReadable` interface for `GltfImporter`
- Import and instantiation logging customization (see `ILogger`). Allows users to analyze log messages and/or opt out of logging all messages to the console (which is still done by default).
- Scene support. glTF can contain multiple scenes and now it is possible to instantiate them selectively 
  - `GltfImport.InstantiateMainScene` to create an instance of the main scene (or nothing if the `scene` is not set; following the glTF 2.0 specification)
  - `GltfImport.InstantiateScene` to create an instance of a specific scene
- GPU instancing via [`EXT_mesh_gpu_instancing` glTF extension](https://github.com/KhronosGroup/glTF/blob/master/extensions/2.0/Vendor/EXT_mesh_gpu_instancing/README.md) (#107).
- Camera support (via `IInstantiator.AddCameraPerspective` and `IInstantiator.AddCameraOrthographic`; #12)
### Changed
- Coordinate space conversion from glTF's right-handed to Unity's left-handed system changed. Please see the [upgrade guide](./Documentation~/glTFast.md#upgrade-to-4.x) for details and the motivation behind it.
- Nodes' names are made unique (within their hierarchical position) by supplementing a continuous number. This is required for correct animation target lookup and import continuity. 
- `IInstantiator.AddPrimitive` extended parameter `first` (`bool`; true for the first primitive) to primitiveNumeration (`int`; counting upwards from zero). This allows for creating unique GameObject names.
- Renamed the main class `GltFast` to `GltfImporter` to properly reflect its purpose. There is a fallback `GltFast` class for backwards compatibility
- Renamed `GltfImporter.Destroy` to `GltfImporter.Dispose` to have more consistent naming similar to native containers
- `IMaterialGenerator` overhaul that allows more flexible generation of materials (ahead of time)
  - `GenerateMaterial` instead of passing on all require data (like full texture arrays), data has to be fetched from the `GltfImporter`/`IGltfReadable`.
- `IInstantiator.AddPrimitive`: Instead of `Material` the IDs/indices of materials are provided and the materials themselves have to be fetched from the `IGltfReadable`/`GltfImporter` (allowing more flexible usage)
- `GltfImport.InstantiateGltf` (instantiates all scenes at once) is marked obsolete in favour of `InstantiateMainScene` and `InstantiateScene`
- Performance improvement: `NativeArray` buffers are not created copying memory. Instead they are created from pinned managed byte arrays. This should have some positive effect on binary glTFs with Draco meshes and KTX textures.
- Update to [DracoUnity 3.0.0](https://github.com/atteneder/DracoUnity/releases/tag/v3.0.0)
### Removed
- Runtime tests. They were moved into a [dedicated test package](https://github.com/atteneder/gltf-test-framework).
=======
## [3.3.0] - 2021-05-19
### Added
- Support for alpha modes `BLEND` and `MASK` on unlit materials (thanks [Sehyun av Kim](https://github.com/avseoul) for #181; fixes #180)
### Fixed
- Ignore / don't show errors when newer DracoUnity versions with incompatible API are installed
>>>>>>> d22cc81a

## [3.2.1] - 2021-05-05
### Fixed
- Properly freeing up memory of animation clips
- `GameObjectBoundsInstantiator` correctly calculates bounds for scenes that contain multi-primitive meshes (fixes #173)
- Corrected linear/gamma sampling whenever texture index does not equal image index (fixes #172)

## [3.2.0] - 2020-04-13
### Added
- Support for animations via Unity's legacy animation system (`Animation` component; #124)
### Fixed
- Image format is properly detected from URIs with HTTP queries (thanks [JonathanB-Vobling](https://github.com/JonathanB-Vobling) for #160; fixes #158)
- Unlit shaders are now correctly assigned for double-sided variants (thanks [@hybridherbst](https://github.com/hybridherbst) for #163)
- Sample code for custom defer agent is now thread safe (fixes #161)
- Meshes with two UV sets and vertex colors now work (fixes #162)

## [3.1.0] - 2020-03-16
### Added
- Unlit alpha blended ShaderGraph variants (thanks [@hybridherbst](https://github.com/hybridherbst) for #144)
- Support for unsigned byte joint indices
### Changed
- Accelerated loading meshes by obtaining and setting bounds from accessors min/max values instead of recalculating them  
- Improved log message when DracoUnity/KtxUnity packages are missing
- Restored/simplified `GLTFast.LoadGltfBinary`, allowing users to load glTF binary files from byte arrays directly (also added documentation; fixes #148)
### Fixed
- Texture offset/tiling values don't get lost when switching shaders (thanks [@hybridherbst](https://github.com/hybridherbst) for #140)
- Correct vertex colors for RGB/unsigned short, RGBA/unsigned short and RGBA/unsigned byte. (thanks [@camogram](https://github.com/camogram) for #139)
- Error when trying to set texture offset/scale but material doesn't have _MainTex property (thanks [@hybridherbst](https://github.com/hybridherbst) for #142)
- Crash when trying to combine meshes created by glTFast by setting proper submesh vertex count (fixes #100)

## [3.0.2] - 2020-02-07
### Changed
- Had to bring back `GltfAsset.isDone` for render tests
### Fixed
- WebGL loading by not using unsupported `System.Threading.Task.Run` (fixes #131)
- Escaped, relative buffer/texture URIs now work on local file system consistently 
- Rendertests work again

## [3.0.1] - 2020-02-04
### Added
- Error message when a UV set other than the first one is used (is unsupported; see issue #34)
- Unit test for loading all models once (good for quick checks in comparison to performance tests, which take very long)
### Fixed
- No more exception on models with `KHR_materials_variants` glTF extension ([not supported](https://github.com/atteneder/glTFast/issues/112) yet)
- Compiler errors in Tests assembly due to inconsistent/incomplete class names/namespaces changes

## [3.0.0] - 2021-02-04
### Changed
- Moved `SampleSet` related code into dedicated Assembly, so it can be used in unit tests as well client applications (but doesn't have to).
### Fixed
- Build size optimization: Physics package is not required anymore (`GltfBoundsAsset` won't work as expected in that case)
- Build size optimization: Removed usage of `System.Linq`
- Removed compiler warnings (in case KtxUnity is missing)
- KtxUnity required version >=1.0.0
- DracoUnity required version >=1.4.0

## [3.0.0-preview] - 2021-02-01
### Changed
- Converted API and internals to async/await. This is more convenient in some cases and eases future optimizations.
- Performance improvements
  - Non-trivial JSONs are parsed in a thread now
  - More consistent frame rates due to task duration estimation in various places along the loading code
  - Embed base 64 buffers are decoded in a thread now
  - Less memory usage (and likely faster) du to Jpeg and PNG textures being loaded non-readable (if possible)

## [2.6.0] - 2021-01-31
### Added
- Support for performance benchmark package
### Fixed
- Unit tests are working in builds again (not just in the Editor)

## [2.5.1] - 2021-01-22
### Changed
- Renamed glTF shader graph properties to match Unity Lit/BuiltIn Standard shader properties. Switching shaders preserves more attributes this way.
### Fixed
- Consistent casing in shader graph names
- Apply material's occlusion strength properly
- Removed artifacts on double sided opaque materials
- Properly clean up volatile download dictionaries
- Build compilation when targeting URP/HDRP

## [2.5.0] - 2020-12-14
### Added
- Ported partial support for transmission materials to URP/HDRP 7.x
- Improved/alternative transmission mode for Universal Render Pipeline that kicks in if `Opaque Texture` is enabled in URP settings

## [2.4.0] - 2020-12-10
### Added
- Partial support for transmission materials in built-in render pipeline (extension [KHR_materials_transmission](https://github.com/KhronosGroup/glTF/tree/master/extensions/2.0/Khronos/KHR_materials_transmission); see #111 for details)
### Changed
- Performance improvement: Avoid redundant Shader.Find invocations by making cached shader references static
- Built-In shaders can customized now by overriding `BuiltInMaterialGenerator.FindShader*` methods
### Fixed
- Unlit double sided shader graph materials

## [2.3.0] - 2020-12-04
### Added
- Support for [Shader Graph](https://unity.com/shader-graph) based Render Pipelines including [Universal Render Pipeline (URP)](https://unity.com/srp/universal-render-pipeline) and [High Definition Render Pipeline (HDRP)](https://unity.com/srp/High-Definition-Render-Pipeline) (#41,#42)
- Material inspector: texture rotation value (in degrees) for both built-in and Shader Graph materials
- `GltfAsset` now provides a `streamingAssets` option (default is off), for loading relative paths from the [StreamingAssets](https://docs.unity3d.com/Manual/StreamingAssets.html) folder
- `GameObjectBoundsInstantiator`, a derived version of `GameObjectInstantiator` that calculates the glTF's axis-aligned bounding box 
- `GltfBoundsAsset`, a derived version of `GltfAsset` that adds a BoxCollider to instantiations 
- Render Tests: Minimize chance of visual regression by checking import results against reference images
### Changed
- Texture transform UV rotation: Using standard `_ST` property (Scale-Translation) by default. When rotation is enabled, scale values act as m00/m11 values of 2-by-2 rotation/scale matrix and are supplemented by two rotation values (for m01/m10).
- Textures that fail to load don't cause the whole loading process to fail (thanks @Bersaelor for #117)
- Unit Tests: Sample model list is now part of GltfSampleSet objects and not loaded from text file anymore
### Fixed
- Removed shader compiler warnings for built-in shaders
- Removed compiler warnings in Unity 2020.1/2020.2
- Changes to materials (in custom shader GUI) are saved now
- Invalid matrix error. ValidTRS reports error in matrix data that does look correct (fixes #116)
- Removed potential memory leak warnings by allocating all buffers permanently (#115)

## [2.2.0] - 2020-11-20
### Added
- Blend mode can be set in inspector for glTF materials via custom ShaderGUI (thanks @camnewnham for #89)
- Option to make all mesh data readable via `GLTFAST_KEEP_MESH_DATA` scripting define (alternative to #86)
- Better support for URLs without file extension. glTF type (JSON or binary) is derived from HTTP Content-Type header, if present. (thanks @camnewnham for #87)
- Method `GltFast.LoadGltfBinary` to load .glb files from byte arrays is public now (#81)
### Changed
- Switched internal URL type from `string` to `Uri`
- Dependency on com.unity.mathematics was added (for matrix decomposition; see fix below)
### Fixed
- Unit tests updated to latest glTF-Sample-Models
- Absolute URI in external resources
- Special characters in URL (#79)
- Corner-case matrix decomposition errors (#99)
- Missing `Shader` results in error message instead of exception (#88)

## [2.1.0] - 2020-10-25
### Changed
- Updated KTX/Basis Texture Unity Package to 0.8.x
- The KTX specification changed (from ~draft20 to pr-draft2), thus older KTX files cannot be loaded anymore.
### Added
- Support for KTX specification 2.0 pr-draft2 (fixes #16)
- Support for Basis Universal UASTC supercompression mode (higher quality)

## [2.0.0] - 2020-09-05
### Added
- Support for skinning
- Instantiation can now be customized via injection
### Changed
- Complete refactor to allow more optimization by using Unity's new Mesh API (introduced in 2019.1)
- Required Unity version was raised to 2019.1 or newer

## [1.2.0] - 2020-09-05
### Added
- Material generator (IMaterialGenerator) is now properly exposed and can be injected ( thanks [@p-skakun](https://github.com/p-skakun) for #80 )
### Changed
- Reduced memory usage by uploading mesh data instantly and make it no longer readable

## [1.1.1] - 2020-05-28
### Fixed
- Unlit shader now works with vertex colors

## [1.1.0] - 2020-05-25
### Added
- `GltFast.LoadingDone` state property indicates if loading routine has finished
- `GltfAssetBase`, a minimum asset component for manual loading via script
- `GetMaterial` interface, to retrieved imported materials by index.
### Changed
- Added loading state sanity checks to instantiation
### Fixed
- Loading glTFs with materials only (no scene/geometry)
- Normal texture scale is applied correctly now

## [1.0.1] - 2020-04-29
### Added
- Abstract interface `IDownloadProvider` let's users implement custom download behavior (useful for authentification or caching)
- Added `CustomHeaderDownloadProvider`, a reference implementation that downloads glTF's files with custom HTTP headers
### Changed
- Removed support for obsolete draft extensions `KHR_texture_cttf` and `KHR_image_ktx2`
### Fixed
- Correct (brighter) colors due to color-space conversion (conversion from linear to gamma before applying to material)
- Correct shading in linear color space projects due to correct (linear) sampling of normal, occlusion and metallic-roughness maps
- Memory leak: free up volatile array `imageFormats`

## [1.0.0] - 2020-03-13
### Changed
- Support for Draco mesh compression is now optional (install DracoUnity package to enable it)
- Support for KTX2/Basis Universal textures is now optional (install KtxUnity package to enable it)
- Faster mesh creation due to using the advanced Mesh API on Unity 2019.3 and newer.

## [0.11.0] - 2020-03-07
### Added
- Support for texture samplers' wrapping mode
- Support for texture samplers' filter modes (partial; see [issue](/atteneder/glTFast/issues/61))
### Changed
- Increased performance due to more balanced threading by making all C# Jobs parallel
- Refactored loading behavior
  - Main loading class does not interfere with it's IDeferAgent anymore. It just follows its order.
  - `GltfAsset` now has a `loadOnStartup` flat to disable automatic loading
  - `GltfAsset.onLoadComplete` now also returns its `GltfAsset` instance for convenience
### Fixed
- Redundant Load calls when using `UninterruptedDeferAgent`

## [0.10.2] - 2020-02-26
### Changed
- Normals and tangents (if not present) are only calculated if the assigned material actually requires them.

## [0.10.1] - 2020-02-24
### Added
- Experimental KTX / Basis Universal support was merged (off by default)
### Fixed
- Proper error handling invalid URL/path
- Improved glTF-binary URL extension detection
- Correct index order for line strip primitives (#59)

## [0.10.0] - 2020-02-22
### Added
- Support for Universal Windows Platform (not verified/tested myself)
### Changed
- Refactored GltFast class to control loading coroutine in an effort to make usage and future port to async easier.
- Optimization: Data loading is now based on accessors (rather than primitives). This reduces redundant loading jobs wherever accessors are used across primitives.
- Optimization: Primitives of a mesh, that share vertex attributes now become sub-meshes of one Unity Mesh. This reduces memory usage and creates less Renderers/GameObjects.
- glTF type (JSON or binary) is now auto-detected based on file name extension. Removed obsolete `GlbAsset`. This was done so `GltfAsset` can be derived off more flexible.

## [0.9.0] - 2020-02-02
### Added
- Support for quantized mesh data via `KHR_mesh_quantization` extension
### Changed
- UV space conversion now happens per UV coordinate (not negatively scaled via texture tiling anymore). This helped to fix tangent calculation.
- glTF standard shaders now have a cull mode, allowing them to be double-sided. The now obsolete `Double` variants were removed (thanks to Ben Golus for support)
### Fixed
- Certified correct normal mapping by making normals, UVs and tangents consistent
- Double sided material fixes

## [0.8.1] - 2019-12-05
### Fixed
- Shader compilation error on Vulkan/GLES3

## [0.8.0] - 2019-12-05
### Added
- Support for texture transform (extension KHR_texture_transform)
- Support for double sided materials
- Support for data URI / embedded buffers and images
- Support for vertex colors in materials
- Support for implicit/undefined primitive indices
- Experimental support for primitive modes points, lines, line strip and line loop
### Changed
- Using custom glTF shaders instead of Unity Standard shaders. This speeds up occlusion and roughness/metallic texture loading since they don't have to be converted at runtime anymore.
### Fixed
- Factor and texture (for metallic-roughness and specular-glossiness) are now multiplied as defined in spec.
- Unlit materials now support baseColorTexture and texture transforms

## [0.7.1] - 2019-11-29
### Fixed
- glTF binary with Draco compression (decoding error due to invalid buffer view access)
- Legacy .NET speed regression

## [0.7.0] - 2019-11-22
### Added
- Unity backwards compatibility (tested with 2018.2 with .NET 3.5)
### Changed
- Removed job-less support
- The node or primitive GameObjects now have their mesh's name, if there is no node name provided
### Fixed
- Correct transforms and coordinate space. The glTF scene's root node is not scaled negative in any axis anymore
- Texture default wrap mode is repeat (not set to clamp anymore)

## [0.6.0] - 2019-11-15
### Added
- Support for unlit materials (KHR_materials_unlit extension)
- Support for specular-glossiness type materials (KHR_materials_pbrSpecularGlossiness extension)
### Fixed
- Fixed broken assembly references by switching to non-GUID refs (thanks Stephen Gower for pointing it out)
- Metallic-Roughness texture not working. Now they are created only after their source was properly loaded.

## [0.5.0] - 2019-09-14
### Added
- Draco mesh compression support
### Fixed
- Report unsupported glTF extensions and gracefully fail if a required extension is not supported.

## [0.4.0] - 2019-07-24
### Changed
- Tranformed Project into a Unity Package, which can easily be installed via Package Manager

## [0.3.0] - 2019-06-30
### Added
- Threaded glTF loading via Unity Job System
### Changed
- Update to Unity 2019.1.7f1
- Formatted ChangeLog markdown file

## [0.2.0] - 2019-02-22
### Added
- Support for regular JSON glTFs (non-binary)

## [0.1.0] - 2018-11-27
### Added
- First pre-release

## [0.0.5] - 2018-09-02
### Fixed
- Support for meshes with more than 65k vertices.
	
## [0.0.4] - 2018-06-20
### Fixed
- free up memory when destroying content

## [0.0.3] - 2018-05-29
### Added
- Added support for interleaved vertex data

## [0.0.2] - 2018-05-20
### Added
- added support for 3 component vertex colors (rgb without alpha)
- added support for uint16 vertex colors
### Fixed
- fixed metallic roughness texture usage (workaround)
- fixed occlusion texture usage (workaround)

## [0.0.1] - 2018-05-12
### Added
- initial version

[0.3.0]: https://github.com/atteneder/glTFast/compare/v0.3.0...v0.2.0
[0.2.0]: https://github.com/atteneder/glTFast/compare/v0.2.0...v0.1.0<|MERGE_RESOLUTION|>--- conflicted
+++ resolved
@@ -4,7 +4,6 @@
 The format is based on [Keep a Changelog](https://keepachangelog.com/en/1.0.0/),
 and this project adheres to [Semantic Versioning](https://semver.org/spec/v2.0.0.html).
 
-<<<<<<< HEAD
 ## [Unreleased]
 ### Added
 - Import glTF files at design-time in the Editor
@@ -32,13 +31,12 @@
 - Update to [DracoUnity 3.0.0](https://github.com/atteneder/DracoUnity/releases/tag/v3.0.0)
 ### Removed
 - Runtime tests. They were moved into a [dedicated test package](https://github.com/atteneder/gltf-test-framework).
-=======
+
 ## [3.3.0] - 2021-05-19
 ### Added
 - Support for alpha modes `BLEND` and `MASK` on unlit materials (thanks [Sehyun av Kim](https://github.com/avseoul) for #181; fixes #180)
 ### Fixed
 - Ignore / don't show errors when newer DracoUnity versions with incompatible API are installed
->>>>>>> d22cc81a
 
 ## [3.2.1] - 2021-05-05
 ### Fixed
