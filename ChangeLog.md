--- conflicted
+++ resolved
@@ -4,7 +4,6 @@
 The format is based on [Keep a Changelog](https://keepachangelog.com/en/1.0.0/),
 and this project adheres to [Semantic Versioning](https://semver.org/spec/v2.0.0.html).
 
-<<<<<<< HEAD
 ## [Unreleased]
 This release contains multiple breaking changes. Please read the [upgrade guide](xref:doc-upgrade-guides#upgrade-to-50) for details.
 ### Added
@@ -67,7 +66,7 @@
 - Shaders and shader graphs now have a proper main color and main texture assigned (except legacy shader graphs where this is not supported)
 - No more redundant default (fallback) materials are being generated
 - (JSON parsing) Potential NPDR when just one of many node extensions is present (#464)
-=======
+
 ## [4.9.0] - 2022-11-11
 ### Added
 - (Export) HDRP metallic/roughness texture assignment can be omitted by setting the corresponding smoothness remap range min equal to max and metallic factor to 0. Useful for only exporting the ambient occlusion channel of a mask map.
@@ -92,7 +91,6 @@
 - (Export) HDRP Unlit color is exported correctly
 - (Import) Unity 2020+ crash in Editor and builds due to undisposed `DownloadHandler`s
 - (Export) Case of duplicate meshes (even with identical primitives/attributes/indices/materials) when using .NET Standard in your project
->>>>>>> 02bb75a7
 
 ## [4.8.5] - 2022-08-30
 ### Fixed
