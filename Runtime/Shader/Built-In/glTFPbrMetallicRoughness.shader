// Copyright 2020 Andreas Atteneder
//
// Licensed under the Apache License, Version 2.0 (the "License");
// you may not use this file except in compliance with the License.
// You may obtain a copy of the License at
//
//      http://www.apache.org/licenses/LICENSE-2.0
//
// Unless required by applicable law or agreed to in writing, software
// distributed under the License is distributed on an "AS IS" BASIS,
// WITHOUT WARRANTIES OR CONDITIONS OF ANY KIND, either express or implied.
// See the License for the specific language governing permissions and
// limitations under the License.
//

// Based on Unity built-in shader source. Copyright (c) 2016 Unity Technologies. MIT license (see license.txt)

Shader "glTF/PbrMetallicRoughness"
{
    Properties
    {
        [MainColor] baseColorFactor("Base Color", Color) = (1,1,1,1)
        [MainTexture] baseColorTexture("Base Color Tex", 2D) = "white" {}
        baseColorTexture_Rotation ("Base Color Tex Rotation", Vector) = (0,0,0,0)
        [Enum(UV0,0,UV1,1)] baseColorTexture_texCoord ("Base Color Tex UV", Float) = 0
        
        alphaCutoff("Alpha Cutoff", Range(0.0, 1.0)) = 0.5

        roughnessFactor("Roughness", Range(0.0, 1.0)) = 1
        // _GlossMapScale("Smoothness Scale", Range(0.0, 1.0)) = 1.0
        // [Enum(Metallic Alpha,0,Albedo Alpha,1)] _SmoothnessTextureChannel ("Smoothness texture channel", Float) = 0

<<<<<<< HEAD
        [Gamma] metallicFactor("Metallic", Range(0.0, 1.0)) = 0.0
        metallicRoughnessTexture("Metallic-Roughness Tex", 2D) = "white" {}
        metallicRoughnessTexture_Rotation ("Metallic-Roughness Map Rotation", Vector) = (0,0,0,0)
        [Enum(UV0,0,UV1,1)] metallicRoughnessTexture_texCoord ("Metallic-Roughness Tex UV", Float) = 0
=======
        [Gamma] _Metallic("Metallic", Range(0.0, 1.0)) = 1.0
        _MetallicGlossMap("Metallic/Roughness Map", 2D) = "white" {}
        _MetallicGlossMapRotation ("Metallic/Roughness Map Rotation", Vector) = (0,0,0,0)
        [Enum(UV0,0,UV1,1)] _MetallicGlossMapUVChannel ("Metallic/Roughness Map UV Set", Float) = 0
>>>>>>> 02bb75a7

        // [ToggleOff] _SpecularHighlights("Specular Highlights", Float) = 1.0
        // [ToggleOff] _GlossyReflections("Glossy Reflections", Float) = 1.0

        normalTexture_scale("Normal Scale", Float) = 1.0
        [Normal] normalTexture("Normal Tex", 2D) = "bump" {}
        normalTexture_Rotation ("Normal Tex Rotation", Vector) = (0,0,0,0)
        [Enum(UV0,0,UV1,1)] normalTexture_texCoord ("Normal Tex UV", Float) = 0

        // _Parallax ("Height Scale", Range (0.005, 0.08)) = 0.02
        // _ParallaxMap ("Height Map", 2D) = "black" {}

        occlusionTexture_strength("Occlusion Strength", Range(0.0, 1.0)) = 1.0
        occlusionTexture("Occlusion Tex", 2D) = "white" {}
        occlusionTexture_Rotation ("Occlusion Tex Rotation", Vector) = (0,0,0,0)
        [Enum(UV0,0,UV1,1)] occlusionTexture_texCoord ("Occlusion Tex UV", Float) = 0
        
        [HDR] emissiveFactor("Emissive", Color) = (0,0,0)
        emissiveTexture("Emission Tex", 2D) = "white" {}
        emissiveTexture_Rotation ("Emission Tex Rotation", Vector) = (0,0,0,0)
        [Enum(UV0,0,UV1,1)] emissiveTexture_texCoord ("Emission Tex UV", Float) = 0
        
        // _DetailMask("Detail Mask", 2D) = "white" {}

        // _DetailAlbedoMap("Detail Albedo x2", 2D) = "grey" {}
        // _DetailNormalMapScale("Scale", Float) = 1.0
        // [Normal] _DetailNormalMap("Normal Map", 2D) = "bump" {}

        // [Enum(UV0,0,UV1,1)] _UVSec ("UV Set for secondary textures", Float) = 0


        // Blending state
        [HideInInspector] _Mode ("__mode", Float) = 0.0
        [HideInInspector] _SrcBlend ("__src", Float) = 1.0
        [HideInInspector] _DstBlend ("__dst", Float) = 0.0
        [HideInInspector] _ZWrite ("__zw", Float) = 1.0

        [Enum(UnityEngine.Rendering.CullMode)] _CullMode ("Cull Mode", Float) = 2.0
    }

    CGINCLUDE
        #define UNITY_SETUP_BRDF_INPUT MetallicSetup
    ENDCG

    SubShader
    {
        Tags { "RenderType"="Opaque" "PerformanceChecks"="False" }
        LOD 300


        // ------------------------------------------------------------------
        //  Base forward pass (directional light, emission, lightmaps, ...)
        Pass
        {
            Name "FORWARD"
            Tags { "LightMode" = "ForwardBase" }

            Blend [_SrcBlend] [_DstBlend]
            ZWrite [_ZWrite]
            Cull [_CullMode]

            CGPROGRAM
            #pragma target 3.0

            // -------------------------------------

            #pragma shader_feature _NORMALMAP
            #pragma shader_feature _EMISSION

            #pragma shader_feature_local _ _ALPHATEST_ON _ALPHABLEND_ON _ALPHAPREMULTIPLY_ON
            #pragma shader_feature_local _METALLICGLOSSMAP
            #pragma shader_feature_local _OCCLUSION
            #pragma shader_feature_local _TEXTURE_TRANSFORM
            // #pragma shader_feature_local _DETAIL_MULX2
            // #pragma shader_feature_local _SMOOTHNESS_TEXTURE_ALBEDO_CHANNEL_A
            // #pragma shader_feature_local _SPECULARHIGHLIGHTS_OFF
            // #pragma shader_feature_local _GLOSSYREFLECTIONS_OFF
            // #pragma shader_feature_local _PARALLAXMAP

            #pragma multi_compile_fwdbase
            #pragma multi_compile_fog
            #pragma multi_compile_instancing
            // Uncomment the following line to enable dithering LOD crossfade. Note: there are more in the file to uncomment for other passes.
            //#pragma multi_compile _ LOD_FADE_CROSSFADE

            #pragma vertex vertBase
            #pragma fragment fragBaseFacing
            #include "glTFIncludes/glTFUnityStandardCoreForward.cginc"

            ENDCG
        }
        // ------------------------------------------------------------------
        //  Additive forward pass (one light per pass)
        Pass
        {
            Name "FORWARD_DELTA"
            Tags { "LightMode" = "ForwardAdd" }
            Blend [_SrcBlend] One
            Fog { Color (0,0,0,0) } // in additive pass fog should be black
            ZWrite Off
            ZTest LEqual
            Cull [_CullMode]

            CGPROGRAM
            #pragma target 3.0

            // -------------------------------------


            #pragma shader_feature _NORMALMAP

            #pragma shader_feature_local _ _ALPHATEST_ON _ALPHABLEND_ON _ALPHAPREMULTIPLY_ON
            #pragma shader_feature_local _METALLICGLOSSMAP
            #pragma shader_feature_local _OCCLUSION
            #pragma shader_feature_local _TEXTURE_TRANSFORM
            // #pragma shader_feature_local _SMOOTHNESS_TEXTURE_ALBEDO_CHANNEL_A
            // #pragma shader_feature_local _SPECULARHIGHLIGHTS_OFF
            // #pragma shader_feature_local _DETAIL_MULX2
            // #pragma shader_feature_local _PARALLAXMAP

            #pragma multi_compile_fwdadd_fullshadows
            #pragma multi_compile_fog
            // Uncomment the following line to enable dithering LOD crossfade. Note: there are more in the file to uncomment for other passes.
            //#pragma multi_compile _ LOD_FADE_CROSSFADE

            #pragma vertex vertAdd
            #pragma fragment fragAddFacing
            #include "glTFIncludes/glTFUnityStandardCoreForward.cginc"

            ENDCG
        }
        // ------------------------------------------------------------------
        //  Shadow rendering pass
        Pass {
            Name "ShadowCaster"
            Tags { "LightMode" = "ShadowCaster" }

            ZWrite On ZTest LEqual
            Cull [_CullMode]

            CGPROGRAM
            #pragma target 3.0

            // -------------------------------------

            #pragma shader_feature_local _ _ALPHATEST_ON _ALPHABLEND_ON _ALPHAPREMULTIPLY_ON
            #pragma shader_feature_local _METALLICGLOSSMAP
            #pragma shader_feature_local _OCCLUSION
            #pragma shader_feature_local _TEXTURE_TRANSFORM
            // #pragma shader_feature_local _SMOOTHNESS_TEXTURE_ALBEDO_CHANNEL_A
            // #pragma shader_feature_local _PARALLAXMAP
            #pragma multi_compile_shadowcaster
            #pragma multi_compile_instancing
            // Uncomment the following line to enable dithering LOD crossfade. Note: there are more in the file to uncomment for other passes.
            //#pragma multi_compile _ LOD_FADE_CROSSFADE

            #pragma vertex vertShadowCaster
            #pragma fragment fragShadowCaster

            #include "UnityStandardShadow.cginc"

            ENDCG
        }
        // ------------------------------------------------------------------
        //  Deferred pass
        Pass
        {
            Name "DEFERRED"
            Tags { "LightMode" = "Deferred" }
            Cull [_CullMode]

            CGPROGRAM
            #pragma target 3.0
            #pragma exclude_renderers nomrt


            // -------------------------------------

            #pragma shader_feature _NORMALMAP
            #pragma shader_feature _EMISSION

            #pragma shader_feature_local _ _ALPHATEST_ON _ALPHABLEND_ON _ALPHAPREMULTIPLY_ON
            #pragma shader_feature_local _METALLICGLOSSMAP
            #pragma shader_feature_local _OCCLUSION
            #pragma shader_feature_local _TEXTURE_TRANSFORM
            // #pragma shader_feature_local _SMOOTHNESS_TEXTURE_ALBEDO_CHANNEL_A
            // #pragma shader_feature_local _SPECULARHIGHLIGHTS_OFF
            // #pragma shader_feature_local _DETAIL_MULX2
            // #pragma shader_feature_local _PARALLAXMAP

            #pragma multi_compile_prepassfinal
            #pragma multi_compile_instancing
            // Uncomment the following line to enable dithering LOD crossfade. Note: there are more in the file to uncomment for other passes.
            //#pragma multi_compile _ LOD_FADE_CROSSFADE

            #pragma vertex vertDeferred
            #pragma fragment fragDeferredFacing

            #include "glTFIncludes/glTF.cginc"
            #include "glTFIncludes/glTFUnityStandardCore.cginc"

            ENDCG
        }

        // ------------------------------------------------------------------
        // Extracts information for lightmapping, GI (emission, albedo, ...)
        // This pass it not used during regular rendering.
        Pass
        {
            Name "META"
            Tags { "LightMode"="Meta" }

            Cull Off

            CGPROGRAM
            #pragma vertex vert_meta
            #pragma fragment frag_meta

            #pragma shader_feature _EMISSION

            #pragma shader_feature_local _METALLICGLOSSMAP
            #pragma shader_feature_local _OCCLUSION
            #pragma shader_feature_local _TEXTURE_TRANSFORM
            // #pragma shader_feature_local _SMOOTHNESS_TEXTURE_ALBEDO_CHANNEL_A
            // #pragma shader_feature_local _DETAIL_MULX2
            #pragma shader_feature EDITOR_VISUALIZATION

            #include "glTFIncludes/glTFUnityStandardMeta.cginc"
            ENDCG
        }
    }

    SubShader
    {
        Tags { "RenderType"="Opaque" "PerformanceChecks"="False" }
        LOD 150

        // ------------------------------------------------------------------
        //  Base forward pass (directional light, emission, lightmaps, ...)
        Pass
        {
            Name "FORWARD"
            Tags { "LightMode" = "ForwardBase" }

            Blend [_SrcBlend] [_DstBlend]
            ZWrite [_ZWrite]
            Cull [_CullMode]

            CGPROGRAM
            #pragma target 2.0

            #pragma shader_feature _NORMALMAP
            #pragma shader_feature _EMISSION

            #pragma shader_feature_local _ _ALPHATEST_ON _ALPHABLEND_ON _ALPHAPREMULTIPLY_ON
            #pragma shader_feature_local _METALLICGLOSSMAP
            #pragma shader_feature_local _OCCLUSION
            #pragma shader_feature_local _TEXTURE_TRANSFORM
            // #pragma shader_feature_local _SMOOTHNESS_TEXTURE_ALBEDO_CHANNEL_A
            // #pragma shader_feature_local _SPECULARHIGHLIGHTS_OFF
            // #pragma shader_feature_local _GLOSSYREFLECTIONS_OFF
            // SM2.0: NOT SUPPORTED shader_feature_local _DETAIL_MULX2
            // SM2.0: NOT SUPPORTED shader_feature_local _PARALLAXMAP

            #pragma skip_variants SHADOWS_SOFT DIRLIGHTMAP_COMBINED

            #pragma multi_compile_fwdbase
            #pragma multi_compile_fog

            #pragma vertex vertBase
            #pragma fragment fragBaseFacing

            #include "glTFIncludes/glTFUnityStandardCoreForward.cginc"

            ENDCG
        }
        // ------------------------------------------------------------------
        //  Additive forward pass (one light per pass)
        Pass
        {
            Name "FORWARD_DELTA"
            Tags { "LightMode" = "ForwardAdd" }
            Blend [_SrcBlend] One
            Fog { Color (0,0,0,0) } // in additive pass fog should be black
            ZWrite Off
            ZTest LEqual
            Cull [_CullMode]

            CGPROGRAM
            #pragma target 2.0

            #pragma shader_feature _NORMALMAP

            #pragma shader_feature_local _ _ALPHATEST_ON _ALPHABLEND_ON _ALPHAPREMULTIPLY_ON
            #pragma shader_feature_local _METALLICGLOSSMAP
            #pragma shader_feature_local _OCCLUSION
            #pragma shader_feature_local _TEXTURE_TRANSFORM
            // #pragma shader_feature_local _SMOOTHNESS_TEXTURE_ALBEDO_CHANNEL_A
            // #pragma shader_feature_local _SPECULARHIGHLIGHTS_OFF
            // #pragma shader_feature_local _DETAIL_MULX2
            // SM2.0: NOT SUPPORTED shader_feature_local _PARALLAXMAP
            #pragma skip_variants SHADOWS_SOFT

            #pragma multi_compile_fwdadd_fullshadows
            #pragma multi_compile_fog

            #pragma vertex vertAdd
            #pragma fragment fragAddFacing
            #include "glTFIncludes/glTFUnityStandardCoreForward.cginc"

            ENDCG
        }
        // ------------------------------------------------------------------
        //  Shadow rendering pass
        Pass {
            Name "ShadowCaster"
            Tags { "LightMode" = "ShadowCaster" }

            ZWrite On ZTest LEqual
            Cull [_CullMode]

            CGPROGRAM
            #pragma target 2.0

            #pragma shader_feature_local _ _ALPHATEST_ON _ALPHABLEND_ON _ALPHAPREMULTIPLY_ON
            #pragma shader_feature_local _METALLICGLOSSMAP
            #pragma shader_feature_local _OCCLUSION
            #pragma shader_feature_local _TEXTURE_TRANSFORM
            // #pragma shader_feature_local _SMOOTHNESS_TEXTURE_ALBEDO_CHANNEL_A
            #pragma skip_variants SHADOWS_SOFT
            #pragma multi_compile_shadowcaster

            #pragma vertex vertShadowCaster
            #pragma fragment fragShadowCaster

            #include "UnityStandardShadow.cginc"

            ENDCG
        }

        // ------------------------------------------------------------------
        // Extracts information for lightmapping, GI (emission, albedo, ...)
        // This pass it not used during regular rendering.
        Pass
        {
            Name "META"
            Tags { "LightMode"="Meta" }

            Cull Off

            CGPROGRAM
            #pragma vertex vert_meta
            #pragma fragment frag_meta

            #pragma shader_feature _EMISSION

            #pragma shader_feature_local _METALLICGLOSSMAP
            #pragma shader_feature_local _OCCLUSION
            #pragma shader_feature_local _TEXTURE_TRANSFORM
            // #pragma shader_feature_local _SMOOTHNESS_TEXTURE_ALBEDO_CHANNEL_A
            // #pragma shader_feature_local _DETAIL_MULX2
            #pragma shader_feature EDITOR_VISUALIZATION

            #include "glTFIncludes/glTFUnityStandardMeta.cginc"
            ENDCG
        }
    }


    FallBack "VertexLit"
    // CustomEditor "StandardShaderGUI"
    CustomEditor "GLTFast.Editor.BuiltInShaderGUI"
}<|MERGE_RESOLUTION|>--- conflicted
+++ resolved
@@ -30,17 +30,10 @@
         // _GlossMapScale("Smoothness Scale", Range(0.0, 1.0)) = 1.0
         // [Enum(Metallic Alpha,0,Albedo Alpha,1)] _SmoothnessTextureChannel ("Smoothness texture channel", Float) = 0
 
-<<<<<<< HEAD
-        [Gamma] metallicFactor("Metallic", Range(0.0, 1.0)) = 0.0
+        [Gamma] metallicFactor("Metallic", Range(0.0, 1.0)) = 1.0
         metallicRoughnessTexture("Metallic-Roughness Tex", 2D) = "white" {}
         metallicRoughnessTexture_Rotation ("Metallic-Roughness Map Rotation", Vector) = (0,0,0,0)
         [Enum(UV0,0,UV1,1)] metallicRoughnessTexture_texCoord ("Metallic-Roughness Tex UV", Float) = 0
-=======
-        [Gamma] _Metallic("Metallic", Range(0.0, 1.0)) = 1.0
-        _MetallicGlossMap("Metallic/Roughness Map", 2D) = "white" {}
-        _MetallicGlossMapRotation ("Metallic/Roughness Map Rotation", Vector) = (0,0,0,0)
-        [Enum(UV0,0,UV1,1)] _MetallicGlossMapUVChannel ("Metallic/Roughness Map UV Set", Float) = 0
->>>>>>> 02bb75a7
 
         // [ToggleOff] _SpecularHighlights("Specular Highlights", Float) = 1.0
         // [ToggleOff] _GlossyReflections("Glossy Reflections", Float) = 1.0
