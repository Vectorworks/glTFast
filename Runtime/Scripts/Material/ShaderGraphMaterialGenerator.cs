﻿// Copyright 2020-2022 Andreas Atteneder
//
// Licensed under the Apache License, Version 2.0 (the "License");
// you may not use this file except in compliance with the License.
// You may obtain a copy of the License at
//
//      http://www.apache.org/licenses/LICENSE-2.0
//
// Unless required by applicable law or agreed to in writing, software
// distributed under the License is distributed on an "AS IS" BASIS,
// WITHOUT WARRANTIES OR CONDITIONS OF ANY KIND, either express or implied.
// See the License for the specific language governing permissions and
// limitations under the License.
//

#if USING_URP || USING_HDRP || (UNITY_SHADER_GRAPH_12_OR_NEWER && GLTFAST_BUILTIN_SHADER_GRAPH)
#define GLTFAST_SHADER_GRAPH
#endif

#if GLTFAST_SHADER_GRAPH

using System;
using System.Collections.Generic;
using GLTFast.Logging;
using GLTFast.Schema;
using UnityEngine;
using UnityEngine.Rendering;
using Material = UnityEngine.Material;
#if UNITY_EDITOR
using UnityEditor;
#endif

namespace GLTFast.Materials {

    using AlphaMode = Schema.Material.AlphaMode;
    using Texture = Schema.Texture;

    public class ShaderGraphMaterialGenerator : MaterialGenerator {
        
        [Flags]
        public enum ShaderMode {
            Opaque = 0,
            Blend = 1,
            Premultiply = 1<<1,
        }

        [Flags]
        protected enum MetallicShaderFeatures {
            Default = 0,
            // Bits 0-1 are the shader modes
            ModeMask = 0x3,
            ModeOpaque = 0,
            ModeFade = 1,
            ModeTransparent = 1<<1,
            // Other flags
            DoubleSided = 1<<2,
            ClearCoat = 1<<3,
            Sheen = 1<<4,
        }

        
        [Flags]
        protected enum SpecularShaderFeatures {
            Default = 0,
            AlphaBlend = 1<<1,
            DoubleSided = 1<<2
        }
        
#if !UNITY_SHADER_GRAPH_12_OR_NEWER
        [Flags]
        protected enum UnlitShaderFeatures {
            Default = 0,
            AlphaBlend = 1<<1,
            DoubleSided = 1<<2
        }
#endif

#if UNITY_EDITOR
#if UNITY_SHADER_GRAPH_12_OR_NEWER || USING_HDRP_10_OR_NEWER
        protected const string SHADER_PATH_PREFIX = "Packages/com.atteneder.gltfast/Runtime/Shader/";
#else
        protected const string SHADER_PATH_PREFIX = "Packages/com.atteneder.gltfast/Runtime/Shader/Legacy/";
#endif
#else
        protected const string SHADER_GRAPHS = "Shader Graphs/";
#endif
        protected const string SHADER_METALLIC = "glTF-pbrMetallicRoughness";
        protected const string SHADER_UNLIT = "glTF-unlit";
        protected const string SHADER_SPECULAR = "glTF-pbrSpecularGlossiness";

        
        // Keywords
        const string KW_OCCLUSION = "_OCCLUSION";
        const string KW_EMISSIVE = "_EMISSIVE";
        
        protected const string TAG_MOTION_VECTOR = "MotionVector";
        protected const string TAG_MOTION_VECTOR_USER = "User";
        
        protected const string k_MotionVectorsPass = "MOTIONVECTORS";
        
        static readonly int baseMapPropId = Shader.PropertyToID("baseColorTexture");
        static readonly int baseMapScaleTransformPropId = Shader.PropertyToID("baseColorTexture_ST"); //TODO: support in shader!
        static readonly int baseMapRotationPropId = Shader.PropertyToID("baseColorTexture_Rotation"); //TODO; support in shader!
        static readonly int baseMapUVChannelPropId = Shader.PropertyToID("baseColorTexture_texCoord"); //TODO; support in shader!
        protected static readonly int transmissionFactorPropId = Shader.PropertyToID("transmissionFactor");
        protected static readonly int transmissionTexturePropId = Shader.PropertyToID("transmissionTexture");
        protected static readonly int transmissionTextureScaleTransformPropId = Shader.PropertyToID("transmissionTexture_texCoord");
        protected static readonly int transmissionTextureRotationPropId = Shader.PropertyToID("transmissionTexture_Rotation");
        protected static readonly int transmissionTextureUVChannelPropId = Shader.PropertyToID("transmissionTexture_texCoord");

#if USING_HDRP_10_OR_NEWER || USING_URP_12_OR_NEWER
        // const string KW_DISABLE_DECALS = "_DISABLE_DECALS";
        protected const string KW_DISABLE_SSR_TRANSPARENT = "_DISABLE_SSR_TRANSPARENT";
        protected const string KW_ENABLE_FOG_ON_TRANSPARENT = "_ENABLE_FOG_ON_TRANSPARENT";
        protected const string KW_SURFACE_TYPE_TRANSPARENT = "_SURFACE_TYPE_TRANSPARENT";
        
        protected const string k_ShaderPassTransparentDepthPrepass = "TransparentDepthPrepass";
        protected const string k_ShaderPassTransparentDepthPostpass = "TransparentDepthPostpass";
        protected const string k_ShaderPassTransparentBackface = "TransparentBackface";
        protected const string k_ShaderPassRayTracingPrepass = "RayTracingPrepass";
        protected const string k_ShaderPassDepthOnlyPass = "DepthOnly";
        
        protected static readonly int k_AlphaDstBlendPropId = Shader.PropertyToID("_AlphaDstBlend");
        protected static readonly int k_ZTestGBufferPropId = Shader.PropertyToID("_ZTestGBuffer");
#endif
        
#if !UNITY_SHADER_GRAPH_12_OR_NEWER
        static Dictionary<MetallicShaderFeatures,Shader> metallicShaders = new Dictionary<MetallicShaderFeatures,Shader>();
        static Dictionary<SpecularShaderFeatures,Shader> specularShaders = new Dictionary<SpecularShaderFeatures,Shader>();
        static Dictionary<UnlitShaderFeatures,Shader> unlitShaders = new Dictionary<UnlitShaderFeatures,Shader>();
#else
        static Shader s_MetallicShader;
        static Shader s_SpecularShader;
        static Shader s_UnlitShader;
#endif

<<<<<<< HEAD
        /// <inheritdoc />
        protected override Material GenerateDefaultMaterial(bool pointsSupport = false) {
            if(pointsSupport) {
                logger?.Warning(LogCode.TopologyPointsMaterialUnsupported);
            }
            return GetMetallicMaterial(MetallicShaderFeatures.Default);
=======
        public override Material GetDefaultMaterial() {
            var defaultMaterial = GetMetallicMaterial(MetallicShaderFeatures.Default);
            defaultMaterial.name = DEFAULT_MATERIAL_NAME;
            return defaultMaterial;
>>>>>>> 02bb75a7
        }

        /// <inheritdoc />
        public override Material GenerateMaterial(
            Schema.Material gltfMaterial,
            IGltfReadable gltf,
            bool pointsSupport = false
            )
        {
            if(pointsSupport) {
                logger?.Warning(LogCode.TopologyPointsMaterialUnsupported);
            }

            Material material;

            MaterialType? materialType = null;
            ShaderMode shaderMode = ShaderMode.Opaque;

            if (gltfMaterial.extensions?.KHR_materials_unlit!=null) {
                material = GetUnlitMaterial(gltfMaterial);
                materialType = MaterialType.Unlit;
                shaderMode = gltfMaterial.alphaModeEnum == AlphaMode.BLEND ? ShaderMode.Blend : ShaderMode.Opaque;
            } else {
                bool isMetallicRoughness = gltfMaterial.extensions?.KHR_materials_pbrSpecularGlossiness == null;
                if (isMetallicRoughness) {
                    materialType = MaterialType.MetallicRoughness;
                    var metallicShaderFeatures = GetMetallicShaderFeatures(gltfMaterial);
                    material = GetMetallicMaterial(metallicShaderFeatures);
                    shaderMode = (ShaderMode)(metallicShaderFeatures & MetallicShaderFeatures.ModeMask);
                }
                else {
                    materialType = MaterialType.SpecularGlossiness;
                    var specularShaderFeatures = GetSpecularShaderFeatures(gltfMaterial);
                    material = GetSpecularMaterial(specularShaderFeatures);
                    if ((specularShaderFeatures & SpecularShaderFeatures.AlphaBlend) != 0) {
                        shaderMode = ShaderMode.Blend;
                    }
                }
            }

            if(material==null) return null;

            material.name = gltfMaterial.name;

            Color baseColorLinear = Color.white;
            RenderQueue? renderQueue = null;
            
            //added support for KHR_materials_pbrSpecularGlossiness
            if (gltfMaterial.extensions != null) {
                Schema.PbrSpecularGlossiness specGloss = gltfMaterial.extensions.KHR_materials_pbrSpecularGlossiness;
                if (specGloss != null) {
                    baseColorLinear = specGloss.diffuseColor;
                    material.SetVector( diffuseFactorPropId, specGloss.diffuseColor.gamma);
#if UNITY_SHADER_GRAPH_12_OR_NEWER
                    material.SetVector(specularFactorPropId, specGloss.specularColor);
#else
                    material.SetVector(specularFactorPropId, specGloss.specularColor);
#endif                    
                    material.SetFloat(glossinessFactorPropId, specGloss.glossinessFactor);

                    TrySetTexture(
                        specGloss.diffuseTexture,
                        material,
                        gltf,
                        diffuseTexturePropId,
                        diffuseTextureScaleTransformPropId,
                        diffuseTextureRotationPropId,
                        diffuseTextureTexCoordPropId
                        );

                    if (TrySetTexture(
                        specGloss.specularGlossinessTexture,
                        material,
                        gltf,
                        specularGlossinessTexturePropId,
                        specularGlossinessTextureScaleTransformPropId,
                        specularGlossinessTextureRotationPropId,
                        specularGlossinessTextureTexCoordPropId
                        ))
                    {
                        // material.EnableKeyword();
                    }
                }
            }

            if (gltfMaterial.pbrMetallicRoughness!=null
                // If there's a specular-glossiness extension, ignore metallic-roughness
                // (according to extension specification)
                && gltfMaterial.extensions?.KHR_materials_pbrSpecularGlossiness == null)
            {
                baseColorLinear = gltfMaterial.pbrMetallicRoughness.baseColor;

                if (materialType != MaterialType.SpecularGlossiness) {
                    // baseColorTexture can be used by both MetallicRoughness AND Unlit materials
                    TrySetTexture(
                        gltfMaterial.pbrMetallicRoughness.baseColorTexture,
                        material,
                        gltf,
                        baseMapPropId,
                        baseMapScaleTransformPropId,
                        baseMapRotationPropId,
                        baseMapUVChannelPropId
                        );
                }

                if (materialType==MaterialType.MetallicRoughness)
                {
                    material.SetFloat(metallicPropId, gltfMaterial.pbrMetallicRoughness.metallicFactor );
                    material.SetFloat(roughnessFactorPropId, gltfMaterial.pbrMetallicRoughness.roughnessFactor );

                    if(TrySetTexture(
                        gltfMaterial.pbrMetallicRoughness.metallicRoughnessTexture,
                        material,
                        gltf,
                        metallicRoughnessMapPropId,
                        metallicRoughnessMapScaleTransformPropId,
                        metallicRoughnessMapRotationPropId,
                        metallicRoughnessMapUVChannelPropId
                        )) {
                        // material.EnableKeyword(KW_METALLIC_ROUGHNESS_MAP);
                    }

                    // TODO: When the occlusionTexture equals the metallicRoughnessTexture, we could sample just once instead of twice.
                    // if (!DifferentIndex(gltfMaterial.occlusionTexture,gltfMaterial.pbrMetallicRoughness.metallicRoughnessTexture)) {
                    //    ...
                    // }
                }
            }

            if(TrySetTexture(
                gltfMaterial.normalTexture,
                material,
                gltf,
                normalTexturePropId,
                normalTextureScaleTransformPropId,
                normalTextureRotationPropId,
                normalTextureTexCoordPropId
                )) {
                // material.EnableKeyword(Constants.kwNormalMap);
                material.SetFloat(normalTextureScalePropId,gltfMaterial.normalTexture.scale);
            }
            
            if(TrySetTexture(
                gltfMaterial.occlusionTexture,
                material,
                gltf,
                occlusionTexturePropId,
                occlusionTextureScaleTransformPropId,
                occlusionTextureRotationPropId,
                occlusionTextureTexCoordPropId
                )) {
                material.EnableKeyword(KW_OCCLUSION);
                material.SetFloat(occlusionTextureStrengthPropId,gltfMaterial.occlusionTexture.strength);
            }

            if(TrySetTexture(
                gltfMaterial.emissiveTexture,
                material,
                gltf,
                emissiveTexturePropId,
                emissiveTextureScaleTransformPropId,
                emissiveTextureRotationPropId,
                emissiveTextureTexCoordPropId
                )) {
                material.EnableKeyword(KW_EMISSIVE);
            }
            
            if (gltfMaterial.extensions != null) {

                // Transmission - Approximation
                var transmission = gltfMaterial.extensions.KHR_materials_transmission;
                if (transmission != null) {
                    renderQueue = ApplyTransmission(ref baseColorLinear, gltf, transmission, material, renderQueue);
                }
            }

            if (gltfMaterial.alphaModeEnum == AlphaMode.MASK) {
                SetAlphaModeMask(gltfMaterial, material);
#if USING_HDRP
                if (gltfMaterial.extensions?.KHR_materials_unlit != null) {
                    renderQueue = RenderQueue.Transparent;
                } else
#endif
                renderQueue = RenderQueue.AlphaTest;
            } else {
                material.SetFloat(alphaCutoffPropId, 0);
                // double sided opaque would make errors in HDRP 7.3 otherwise
                material.SetOverrideTag(TAG_MOTION_VECTOR,TAG_MOTION_VECTOR_USER);
                material.SetShaderPassEnabled(k_MotionVectorsPass,false);
            }
            if (!renderQueue.HasValue) {
                if(shaderMode == ShaderMode.Opaque) {
                    renderQueue = gltfMaterial.alphaModeEnum == AlphaMode.MASK
                        ? RenderQueue.AlphaTest
                        : RenderQueue.Geometry;
                } else {
                    renderQueue = RenderQueue.Transparent;
                }
            }

            material.renderQueue = (int) renderQueue.Value;

            if (gltfMaterial.doubleSided) {
                SetDoubleSided(gltfMaterial, material);
            }

            switch (shaderMode) {
                case ShaderMode.Opaque:
                    SetShaderModeOpaque(gltfMaterial, material);
                    break;
                case ShaderMode.Blend:
                    SetShaderModeBlend(gltfMaterial, material);
                    break;
                case ShaderMode.Premultiply:
                    SetShaderModePremultiply(gltfMaterial, material);
                    break;
            }

            material.SetVector(baseColorPropId, baseColorLinear.gamma);
            
            if(gltfMaterial.emissive != Color.black) {
                material.SetColor(emissiveFactorPropId, gltfMaterial.emissive);
                material.EnableKeyword(KW_EMISSIVE);
            }

            return material;
        }

        Material GetMetallicMaterial( MetallicShaderFeatures metallicShaderFeatures ) {
            Shader shader = GetMetallicShader(metallicShaderFeatures);
            if(shader==null) {
                return null;
            }
            var mat = new Material(shader);
#if UNITY_EDITOR
            mat.doubleSidedGI = (metallicShaderFeatures & MetallicShaderFeatures.DoubleSided) != 0; 
#endif
            return mat;
        }

        Material GetUnlitMaterial(Schema.Material gltfMaterial)
        {
            Shader shader = GetUnlitShader(gltfMaterial);
            if(shader==null) {
                return null;
            }
            var mat = new Material(shader);
#if UNITY_EDITOR
            mat.doubleSidedGI = gltfMaterial.doubleSided;
#endif
            return mat;
        }

        Material GetSpecularMaterial(SpecularShaderFeatures features) {
            var shader = GetSpecularShader(features);
            if(shader==null) {
                return null;
            }
            var mat = new Material(shader);
#if UNITY_EDITOR
            mat.doubleSidedGI = (features & SpecularShaderFeatures.DoubleSided) != 0;
#endif
            return mat;
        }

        Shader GetMetallicShader(MetallicShaderFeatures metallicShaderFeatures) {
            Shader shader;
#if UNITY_SHADER_GRAPH_12_OR_NEWER
            if (s_MetallicShader == null) {
                s_MetallicShader = LoadShaderByName(SHADER_METALLIC);
            }
            shader = s_MetallicShader;
#else
            if (!metallicShaders.TryGetValue(metallicShaderFeatures, value: out shader) || shader == null) {
                shader = LoadShaderByName(GetMetallicShaderName(metallicShaderFeatures));
                metallicShaders[metallicShaderFeatures] = shader;
            }
#endif
            return shader;
        }
        
        Shader GetUnlitShader(Schema.Material gltfMaterial) {
            Shader shader;
#if UNITY_SHADER_GRAPH_12_OR_NEWER
            if (s_UnlitShader == null) {
                s_UnlitShader = LoadShaderByName(SHADER_UNLIT);
            }
            shader = s_UnlitShader;
#else
            var features = GetUnlitShaderFeatures(gltfMaterial);
            if (!unlitShaders.TryGetValue(features, out shader) || shader == null) {
                shader = LoadShaderByName(GetUnlitShaderName(features));
                unlitShaders[features] = shader;
            }
#endif
            return shader;
        }

        
        Shader GetSpecularShader(SpecularShaderFeatures features) {
            Shader shader;
#if UNITY_SHADER_GRAPH_12_OR_NEWER
            if (s_SpecularShader == null) {
                s_SpecularShader = LoadShaderByName(SHADER_SPECULAR);
            }
            shader = s_SpecularShader;
#else
            if (!specularShaders.TryGetValue(features, out shader) || shader == null) {
                shader = LoadShaderByName(GetSpecularShaderName(features));
                specularShaders[features] = shader;
            }
#endif
            return shader;
        }

        Shader LoadShaderByName(string shaderName) {
            Shader shader;
#if UNITY_EDITOR
            var shaderPath = $"{SHADER_PATH_PREFIX}{shaderName}.shadergraph";
            shader = AssetDatabase.LoadAssetAtPath<Shader>(shaderPath);
            if (shader == null) {
                logger?.Error($"Cannot load shader at path {shaderPath}");
            }
#else
            shader = FindShader($"{SHADER_GRAPHS}{shaderName}");
            if (shader == null) {
                logger?.Error(LogCode.ShaderMissing,shaderName);
            }
#endif
            return shader;
        }

        protected virtual void SetDoubleSided(Schema.Material gltfMaterial, Material material) {
            material.doubleSidedGI = true;
        }
        
        protected virtual void SetAlphaModeMask(Schema.Material gltfMaterial, Material material) {
            material.SetFloat(alphaCutoffPropId, gltfMaterial.alphaCutoff);
#if USING_HDRP_10_OR_NEWER || USING_URP_12_OR_NEWER
            material.EnableKeyword(KW_ALPHATEST_ON);
            material.SetOverrideTag(TAG_RENDER_TYPE, TAG_RENDER_TYPE_CUTOUT);
            material.SetFloat(k_ZTestGBufferPropId, (int)CompareFunction.Equal); //3
#endif
        }

        protected virtual void SetShaderModeOpaque(Schema.Material gltfMaterial, Material material) { }
        protected virtual void SetShaderModeBlend(Schema.Material gltfMaterial, Material material) { }
        protected virtual void SetShaderModePremultiply(Schema.Material gltfMaterial, Material material) { }

        protected virtual RenderQueue? ApplyTransmission(
            ref Color baseColorLinear,
            IGltfReadable gltf,
            Transmission transmission,
            Material material,
            RenderQueue? renderQueue
            )
        {
#if UNITY_EDITOR
            // ReSharper disable once Unity.PerformanceCriticalCodeInvocation
            logger?.Warning(LogCode.MaterialTransmissionApproxURP);
#endif
            // Correct transmission is not supported in Built-In renderer
            // This is an approximation for some corner cases
            if (transmission.transmissionFactor > 0f && transmission.transmissionTexture.index < 0) {
                var premul = TransmissionWorkaroundShaderMode(transmission, ref baseColorLinear);
            }
            return renderQueue;
        }

        protected MetallicShaderFeatures GetMetallicShaderFeatures(Schema.Material gltfMaterial) {

            var feature = MetallicShaderFeatures.Default;
            ShaderMode? sm = null;

            if (gltfMaterial.extensions != null) {

                if (gltfMaterial.extensions.KHR_materials_clearcoat != null &&
                    gltfMaterial.extensions.KHR_materials_clearcoat.clearcoatFactor > 0) feature |= MetallicShaderFeatures.ClearCoat;
                if (gltfMaterial.extensions.KHR_materials_sheen != null &&
                    gltfMaterial.extensions.KHR_materials_sheen.sheenColor.maxColorComponent > 0) feature |= MetallicShaderFeatures.Sheen;

                if (
                    gltfMaterial.extensions.KHR_materials_transmission != null
                    && gltfMaterial.extensions.KHR_materials_transmission.transmissionFactor > 0
                ) {
                    sm = ApplyTransmissionShaderFeatures(gltfMaterial);
                }
            }

            if (gltfMaterial.doubleSided) feature |= MetallicShaderFeatures.DoubleSided;

            if (!sm.HasValue) {
                sm = gltfMaterial.alphaModeEnum == AlphaMode.BLEND ? ShaderMode.Blend : ShaderMode.Opaque;
            } 
            
            feature |= (MetallicShaderFeatures)sm;

            return feature;
        }

        protected virtual ShaderMode? ApplyTransmissionShaderFeatures(Schema.Material gltfMaterial) {
            // Makeshift approximation
            Color baseColorLinear = Color.white;
            var premul = TransmissionWorkaroundShaderMode(gltfMaterial.extensions.KHR_materials_transmission, ref baseColorLinear);
            ShaderMode? sm = premul ? ShaderMode.Premultiply : ShaderMode.Blend;
            return sm;
        }

        static SpecularShaderFeatures GetSpecularShaderFeatures(Schema.Material gltfMaterial) {

            var feature = SpecularShaderFeatures.Default;
            if (gltfMaterial.doubleSided) feature |= SpecularShaderFeatures.DoubleSided;

            if (gltfMaterial.alphaModeEnum != AlphaMode.OPAQUE) {
                feature |= SpecularShaderFeatures.AlphaBlend;
            }
            return feature;
        }
        
#if !UNITY_SHADER_GRAPH_12_OR_NEWER
        
        protected virtual string GetMetallicShaderName(MetallicShaderFeatures metallicShaderFeatures) {
            var doubleSided = (metallicShaderFeatures & MetallicShaderFeatures.DoubleSided) != 0;
            var mode = (ShaderMode)(metallicShaderFeatures & MetallicShaderFeatures.ModeMask);
            return $"{SHADER_METALLIC}-{mode}{(doubleSided ? "-double" : "")}";
        }
        
        protected virtual string GetUnlitShaderName(UnlitShaderFeatures features) {
            var doubleSided = (features & UnlitShaderFeatures.DoubleSided) != 0;
            var alphaBlend = (features & UnlitShaderFeatures.AlphaBlend) != 0;
            var shaderName = $"{SHADER_UNLIT}{(alphaBlend ? "-Blend" : "-Opaque")}{(doubleSided ? "-double" : "")}";
            return shaderName;
        }
        
        protected virtual string GetSpecularShaderName(SpecularShaderFeatures features) {
            var alphaBlend = (features & SpecularShaderFeatures.AlphaBlend) != 0;
            var doubleSided = (features & SpecularShaderFeatures.DoubleSided) != 0;
            var shaderName = $"{SHADER_SPECULAR}{(alphaBlend ? "-Blend" : "-Opaque")}{(doubleSided ? "-double" : "")}";
            return shaderName;
        }
        
        static UnlitShaderFeatures GetUnlitShaderFeatures(Schema.Material gltfMaterial) {

            var feature = UnlitShaderFeatures.Default;
            if (gltfMaterial.doubleSided) feature |= UnlitShaderFeatures.DoubleSided;

            if (gltfMaterial.alphaModeEnum != AlphaMode.OPAQUE) {
                feature |= UnlitShaderFeatures.AlphaBlend;
            }
            return feature;
        }
#endif
    }
}
#endif // GLTFAST_SHADER_GRAPH<|MERGE_RESOLUTION|>--- conflicted
+++ resolved
@@ -134,19 +134,14 @@
         static Shader s_UnlitShader;
 #endif
 
-<<<<<<< HEAD
         /// <inheritdoc />
         protected override Material GenerateDefaultMaterial(bool pointsSupport = false) {
             if(pointsSupport) {
                 logger?.Warning(LogCode.TopologyPointsMaterialUnsupported);
             }
-            return GetMetallicMaterial(MetallicShaderFeatures.Default);
-=======
-        public override Material GetDefaultMaterial() {
             var defaultMaterial = GetMetallicMaterial(MetallicShaderFeatures.Default);
             defaultMaterial.name = DEFAULT_MATERIAL_NAME;
             return defaultMaterial;
->>>>>>> 02bb75a7
         }
 
         /// <inheritdoc />
