﻿// Copyright 2020-2022 Andreas Atteneder
//
// Licensed under the Apache License, Version 2.0 (the "License");
// you may not use this file except in compliance with the License.
// You may obtain a copy of the License at
//
//      http://www.apache.org/licenses/LICENSE-2.0
//
// Unless required by applicable law or agreed to in writing, software
// distributed under the License is distributed on an "AS IS" BASIS,
// WITHOUT WARRANTIES OR CONDITIONS OF ANY KIND, either express or implied.
// See the License for the specific language governing permissions and
// limitations under the License.
//

#if ! ( USING_URP || USING_HDRP || (UNITY_SHADER_GRAPH_12_OR_NEWER && GLTFAST_BUILTIN_SHADER_GRAPH) )
#define GLTFAST_BUILTIN_RP
#endif

#if GLTFAST_BUILTIN_RP || UNITY_EDITOR

using System.Collections.Generic;
using UnityEngine;
using Material = UnityEngine.Material;
#if UNITY_EDITOR
using UnityEditor;
#endif

namespace GLTFast.Materials {

    using Logging;
    using AlphaMode = Schema.Material.AlphaMode;

    /// <summary>
    /// Built-In render pipeline Standard shader modes
    /// </summary>
    public enum StandardShaderMode {
        /// <summary>
        /// Opaque mode
        /// </summary>
        Opaque = 0,
        /// <summary>
        /// Cutout mode (alpha test)
        /// </summary>
        Cutout = 1,
        /// <summary>
        /// Fade mode (alpha blended opacity)
        /// </summary>
        Fade = 2,
        /// <summary>
        /// Transparent mode (alpha blended transmission; e.g. glass)
        /// </summary>
        Transparent = 3
    }
    
    /// <summary>
    /// Converts glTF materials to Unity materials for the Built-in Render Pipeline
    /// </summary>
    public class BuiltInMaterialGenerator : MaterialGenerator {

        // Built-in Render Pipeline
        const string KW_ALPHABLEND_ON = "_ALPHABLEND_ON";
        const string KW_ALPHAPREMULTIPLY_ON = "_ALPHAPREMULTIPLY_ON";
        const string KW_EMISSION = "_EMISSION";
        const string KW_METALLIC_ROUGNESS_MAP = "_METALLICGLOSSMAP";
        const string KW_OCCLUSION = "_OCCLUSION";
        const string KW_SPEC_GLOSS_MAP = "_SPECGLOSSMAP";

        static readonly int modePropId = Shader.PropertyToID("_Mode");

#if UNITY_EDITOR
        const string SHADER_PATH_PREFIX = "Packages/com.atteneder.gltfast/Runtime/Shader/Built-In/";
        const string SHADER_PATH_PBR_METALLIC_ROUGHNESS = "glTFPbrMetallicRoughness.shader";
        const string SHADER_PATH_PBR_SPECULAR_GLOSSINESS = "glTFPbrSpecularGlossiness.shader";
        const string SHADER_PATH_UNLIT = "glTFUnlit.shader";
#else
        const string SHADER_PBR_METALLIC_ROUGHNESS = "glTF/PbrMetallicRoughness";
        const string SHADER_PBR_SPECULAR_GLOSSINESS = "glTF/PbrSpecularGlossiness";
        const string SHADER_UNLIT = "glTF/Unlit";
#endif

        Shader pbrMetallicRoughnessShader;
        Shader pbrSpecularGlossinessShader;
        Shader unlitShader;

<<<<<<< HEAD
        static bool defaultMaterialGenerated;
        static Material defaultMaterial;

        /// <inheritdoc />
        protected override Material GenerateDefaultMaterial(bool pointsSupport = false) {
            if(pointsSupport) {
                logger?.Warning(LogCode.TopologyPointsMaterialUnsupported);
            }
            if (!defaultMaterialGenerated) {
                defaultMaterial = GetPbrMetallicRoughnessMaterial();
                defaultMaterialGenerated = true;
                // Material works on lines as well
                // TODO: Create dedicated point cloud material
            }

=======
        public override Material GetDefaultMaterial() {
            var defaultMaterial = GetPbrMetallicRoughnessMaterial();
            defaultMaterial.name = DEFAULT_MATERIAL_NAME;
>>>>>>> 02bb75a7
            return defaultMaterial;
        }
        
        /// <summary>
        /// Finds the shader required for metallic/roughness based materials.
        /// </summary>
        /// <returns>Metallic/Roughness shader</returns>
        protected virtual Shader FinderShaderMetallicRoughness() {
#if UNITY_EDITOR
            return AssetDatabase.LoadAssetAtPath<Shader>($"{SHADER_PATH_PREFIX}{SHADER_PATH_PBR_METALLIC_ROUGHNESS}");
#else
            return FindShader(SHADER_PBR_METALLIC_ROUGHNESS);
#endif
        }
        
        /// <summary>
        /// Finds the shader required for specular/glossiness based materials.
        /// </summary>
        /// <returns>Specular/Glossiness shader</returns>
        protected virtual Shader FinderShaderSpecularGlossiness() {
#if UNITY_EDITOR
            return AssetDatabase.LoadAssetAtPath<Shader>($"{SHADER_PATH_PREFIX}{SHADER_PATH_PBR_SPECULAR_GLOSSINESS}");
#else
            return FindShader(SHADER_PBR_SPECULAR_GLOSSINESS);
#endif
        }

        /// <summary>
        /// Finds the shader required for unlit materials.
        /// </summary>
        /// <returns>Unlit shader</returns>
        protected virtual Shader FinderShaderUnlit() {
#if UNITY_EDITOR
            return AssetDatabase.LoadAssetAtPath<Shader>($"{SHADER_PATH_PREFIX}{SHADER_PATH_UNLIT}");
#else
            return FindShader(SHADER_UNLIT);
#endif
        }

        Material GetPbrMetallicRoughnessMaterial(bool doubleSided=false) {
            if(pbrMetallicRoughnessShader==null)
            {
                pbrMetallicRoughnessShader = FinderShaderMetallicRoughness();
            }
            if(pbrMetallicRoughnessShader==null) {
                return null;
            }
            var mat = new Material(pbrMetallicRoughnessShader);
            if(doubleSided) {
                // Turn off back-face culling
                mat.SetFloat(cullModePropId,0);
#if UNITY_EDITOR
                mat.doubleSidedGI = true;
#endif
            }
            return mat;
        }

        Material GetPbrSpecularGlossinessMaterial(bool doubleSided=false) {
            if(pbrSpecularGlossinessShader==null) {
                pbrSpecularGlossinessShader = FinderShaderSpecularGlossiness();
            }
            if(pbrSpecularGlossinessShader==null) {
                return null;
            }
            var mat = new Material(pbrSpecularGlossinessShader);
            if(doubleSided) {
                // Turn off back-face culling
                mat.SetFloat(cullModePropId,0);
#if UNITY_EDITOR
                mat.doubleSidedGI = true;
#endif
            }
            return mat;
        }

        Material GetUnlitMaterial(bool doubleSided=false) {
            if(unlitShader==null) {
                unlitShader = FinderShaderUnlit();
            }
            if(unlitShader==null) {
                return null;
            }
            var mat = new Material(unlitShader);
            if(doubleSided) {
                // Turn off back-face culling
                mat.SetFloat(cullModePropId,0);
#if UNITY_EDITOR
                mat.doubleSidedGI = true;
#endif
            }
            return mat;
        }

        /// <inheritdoc />
        public override Material GenerateMaterial(
            Schema.Material gltfMaterial,
            IGltfReadable gltf,
            bool pointsSupport = false
        ) {
            Material material;

            var isUnlit = gltfMaterial.extensions?.KHR_materials_unlit != null;
            
            if (gltfMaterial.extensions?.KHR_materials_pbrSpecularGlossiness != null) {
                material = GetPbrSpecularGlossinessMaterial(gltfMaterial.doubleSided);
            } else
            if (isUnlit) {
                material = GetUnlitMaterial(gltfMaterial.doubleSided);
            } else {
                material = GetPbrMetallicRoughnessMaterial(gltfMaterial.doubleSided);
            }

            if(material==null) return null;

            if (!isUnlit && pointsSupport) {
                logger?.Warning(LogCode.TopologyPointsMaterialUnsupported);
            }
            
            material.name = gltfMaterial.name;

            StandardShaderMode shaderMode = StandardShaderMode.Opaque;
            Color baseColorLinear = Color.white;

            if(gltfMaterial.alphaModeEnum == AlphaMode.MASK) {
                material.SetFloat(alphaCutoffPropId, gltfMaterial.alphaCutoff);
                shaderMode = StandardShaderMode.Cutout;
            } else if(gltfMaterial.alphaModeEnum == AlphaMode.BLEND) {
                SetAlphaModeBlend( material );
                shaderMode = StandardShaderMode.Fade;
            }

            if (gltfMaterial.extensions != null) {
                // Specular glossiness
                Schema.PbrSpecularGlossiness specGloss = gltfMaterial.extensions.KHR_materials_pbrSpecularGlossiness;
                if (specGloss != null) {
                    baseColorLinear = specGloss.diffuseColor;
                    material.SetVector(specularFactorPropId, specGloss.specularColor);
                    material.SetFloat(glossinessFactorPropId,specGloss.glossinessFactor);

                    TrySetTexture(
                        specGloss.diffuseTexture,
                        material,
                        gltf,
                        baseColorTexturePropId,
                        baseColorTextureScaleTransformPropId,
                        baseColorTextureRotationPropId,
                        baseColorTextureTexCoordPropId
                        );

                    if (TrySetTexture(
                        specGloss.specularGlossinessTexture,
                        material,
                        gltf,
                        specularGlossinessTexturePropId,
                        specularGlossinessTextureScaleTransformPropId,
                        specularGlossinessTextureRotationPropId,
                        specularGlossinessTextureTexCoordPropId
                        )) {
                        material.EnableKeyword(KW_SPEC_GLOSS_MAP);
                    }
                }
            }

            if (gltfMaterial.pbrMetallicRoughness!=null
                // If there's a specular-glossiness extension, ignore metallic-roughness
                // (according to extension specification)
                && gltfMaterial.extensions?.KHR_materials_pbrSpecularGlossiness == null)
            {
                baseColorLinear = gltfMaterial.pbrMetallicRoughness.baseColor;
                material.SetFloat(metallicPropId, gltfMaterial.pbrMetallicRoughness.metallicFactor );
                material.SetFloat(roughnessFactorPropId, gltfMaterial.pbrMetallicRoughness.roughnessFactor );

                TrySetTexture(
                    gltfMaterial.pbrMetallicRoughness.baseColorTexture,
                    material,
                    gltf,
                    baseColorTexturePropId,
                    baseColorTextureScaleTransformPropId,
                    baseColorTextureRotationPropId,
                    baseColorTextureTexCoordPropId
                    );
                
                if(TrySetTexture(
                    gltfMaterial.pbrMetallicRoughness.metallicRoughnessTexture,
                    material,
                    gltf,
                    metallicRoughnessMapPropId,
                    metallicRoughnessMapScaleTransformPropId,
                    metallicRoughnessMapRotationPropId,
                    metallicRoughnessMapUVChannelPropId
                    )) {
                    material.EnableKeyword(KW_METALLIC_ROUGNESS_MAP);
                }
            }

            if(TrySetTexture(
                gltfMaterial.normalTexture,
                material,
                gltf,
                normalTexturePropId,
                normalTextureScaleTransformPropId,
                normalTextureRotationPropId,
                normalTextureTexCoordPropId
            )) {
                material.EnableKeyword(Constants.kwNormalMap);
                material.SetFloat(normalTextureScalePropId,gltfMaterial.normalTexture.scale);
            }

            if(TrySetTexture(
                gltfMaterial.occlusionTexture,
                material,
                gltf,
                occlusionTexturePropId,
                occlusionTextureScaleTransformPropId,
                occlusionTextureRotationPropId,
                occlusionTextureTexCoordPropId
                )) {
                material.EnableKeyword(KW_OCCLUSION);
                material.SetFloat(occlusionTextureStrengthPropId,gltfMaterial.occlusionTexture.strength);
            }

            if(TrySetTexture(
                gltfMaterial.emissiveTexture,
                material,
                gltf,
                emissiveTexturePropId,
                emissiveTextureScaleTransformPropId,
                emissiveTextureRotationPropId,
                emissiveTextureTexCoordPropId
                )) {
                material.EnableKeyword(KW_EMISSION);
            }

            if (gltfMaterial.extensions != null) {

                // Transmission - Approximation
                var transmission = gltfMaterial.extensions.KHR_materials_transmission;
                if (transmission != null) {
#if UNITY_EDITOR
                    logger?.Warning(LogCode.MaterialTransmissionApprox);
#endif
                    // Correct transmission is not supported in Built-In renderer
                    // This is an approximation for some corner cases
                    if (transmission.transmissionFactor > 0f && transmission.transmissionTexture.index < 0) {
                        var premul = TransmissionWorkaroundShaderMode(transmission, ref baseColorLinear);
                        shaderMode = premul ? StandardShaderMode.Transparent : StandardShaderMode.Fade;
                    }
                }
            }
            
            switch (shaderMode)
            {
                case StandardShaderMode.Cutout:
                    SetAlphaModeMask( material, gltfMaterial);
                    break;
                case StandardShaderMode.Fade:
                    SetAlphaModeBlend( material );
                    break;
                case StandardShaderMode.Transparent:
                    SetAlphaModeTransparent( material );
                    break;
                default:
                    SetOpaqueMode(material);
                    break;
            }

            material.SetVector(baseColorPropId, baseColorLinear.gamma);
            
            if(gltfMaterial.emissive != Color.black) {
                material.SetColor(emissiveFactorPropId, gltfMaterial.emissive.gamma);
                material.EnableKeyword(KW_EMISSION);
            }

            return material;
        }

        /// <summary>
        /// Configures material for alpha masking.
        /// </summary>
        /// <param name="material">Target material</param>
        /// <param name="alphaCutoff">Threshold value for alpha masking</param>
        public static void SetAlphaModeMask(UnityEngine.Material material, float alphaCutoff)
        {
            material.EnableKeyword(KW_ALPHATEST_ON);
            material.SetInt(zWritePropId, 1);
            material.DisableKeyword(KW_ALPHAPREMULTIPLY_ON);
            material.renderQueue = (int)UnityEngine.Rendering.RenderQueue.AlphaTest;  //2450
            material.SetFloat(alphaCutoffPropId, alphaCutoff);
            material.SetFloat(modePropId, (int)StandardShaderMode.Cutout);
            material.SetOverrideTag(TAG_RENDER_TYPE, TAG_RENDER_TYPE_CUTOUT);
            material.SetInt(srcBlendPropId, (int)UnityEngine.Rendering.BlendMode.One);
            material.SetInt(dstBlendPropId, (int)UnityEngine.Rendering.BlendMode.Zero);
            material.DisableKeyword(KW_ALPHABLEND_ON);
        }

        /// <summary>
        /// Configures material for alpha masking.
        /// </summary>
        /// <param name="material">Target material</param>
        /// <param name="gltfMaterial">Source material</param>
        public static void SetAlphaModeMask(UnityEngine.Material material, Schema.Material gltfMaterial)
        {
            SetAlphaModeMask(material, gltfMaterial.alphaCutoff);
        }

        /// <summary>
        /// Configures material for alpha blending.
        /// </summary>
        /// <param name="material">Target material</param>
        public static void SetAlphaModeBlend( UnityEngine.Material material ) {
            material.SetFloat(modePropId, (int)StandardShaderMode.Fade);
            material.SetOverrideTag(TAG_RENDER_TYPE, TAG_RENDER_TYPE_FADE);
            material.EnableKeyword(KW_ALPHABLEND_ON);
            material.SetInt(srcBlendPropId, (int)UnityEngine.Rendering.BlendMode.SrcAlpha);//5
            material.SetInt(dstBlendPropId, (int)UnityEngine.Rendering.BlendMode.OneMinusSrcAlpha);//10
            material.SetInt(zWritePropId, 0);
            material.DisableKeyword(KW_ALPHAPREMULTIPLY_ON);
            material.DisableKeyword(KW_ALPHATEST_ON);
            material.renderQueue = (int)UnityEngine.Rendering.RenderQueue.Transparent;  //3000
        }

        /// <summary>
        /// Configures material for transparency.
        /// </summary>
        /// <param name="material">Target material</param>
        public static void SetAlphaModeTransparent( UnityEngine.Material material ) {
            material.SetFloat(modePropId, (int)StandardShaderMode.Fade);
            material.SetOverrideTag(TAG_RENDER_TYPE, TAG_RENDER_TYPE_TRANSPARENT);
            material.EnableKeyword(KW_ALPHAPREMULTIPLY_ON);
            material.SetInt(srcBlendPropId, (int)UnityEngine.Rendering.BlendMode.One);//1
            material.SetInt(dstBlendPropId, (int)UnityEngine.Rendering.BlendMode.OneMinusSrcAlpha);//10
            material.SetInt(zWritePropId, 0);
            material.DisableKeyword(KW_ALPHABLEND_ON);
            material.DisableKeyword(KW_ALPHATEST_ON);
            material.renderQueue = (int)UnityEngine.Rendering.RenderQueue.Transparent;  //3000
        }

        /// <summary>
        /// Configures material to be opaque.
        /// </summary>
        /// <param name="material">Target material</param>
        public static void SetOpaqueMode(UnityEngine.Material material) {
            material.SetOverrideTag(TAG_RENDER_TYPE, TAG_RENDER_TYPE_OPAQUE);
            material.DisableKeyword(KW_ALPHABLEND_ON);
            material.renderQueue = -1;
            material.SetInt(srcBlendPropId, (int)UnityEngine.Rendering.BlendMode.One);
            material.SetInt(dstBlendPropId, (int)UnityEngine.Rendering.BlendMode.Zero);
            material.SetInt(zWritePropId, 1);
            material.DisableKeyword(KW_ALPHATEST_ON);
            material.DisableKeyword(KW_ALPHAPREMULTIPLY_ON);
        }
    }
}
#endif // GLTFAST_BUILTIN_RP || UNITY_EDITOR<|MERGE_RESOLUTION|>--- conflicted
+++ resolved
@@ -83,7 +83,6 @@
         Shader pbrSpecularGlossinessShader;
         Shader unlitShader;
 
-<<<<<<< HEAD
         static bool defaultMaterialGenerated;
         static Material defaultMaterial;
 
@@ -94,16 +93,12 @@
             }
             if (!defaultMaterialGenerated) {
                 defaultMaterial = GetPbrMetallicRoughnessMaterial();
+                defaultMaterial.name = DEFAULT_MATERIAL_NAME;
                 defaultMaterialGenerated = true;
                 // Material works on lines as well
                 // TODO: Create dedicated point cloud material
             }
 
-=======
-        public override Material GetDefaultMaterial() {
-            var defaultMaterial = GetPbrMetallicRoughnessMaterial();
-            defaultMaterial.name = DEFAULT_MATERIAL_NAME;
->>>>>>> 02bb75a7
             return defaultMaterial;
         }
         
