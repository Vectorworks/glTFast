// Copyright 2020-2022 Andreas Atteneder
//
// Licensed under the Apache License, Version 2.0 (the "License");
// you may not use this file except in compliance with the License.
// You may obtain a copy of the License at
//
//      http://www.apache.org/licenses/LICENSE-2.0
//
// Unless required by applicable law or agreed to in writing, software
// distributed under the License is distributed on an "AS IS" BASIS,
// WITHOUT WARRANTIES OR CONDITIONS OF ANY KIND, either express or implied.
// See the License for the specific language governing permissions and
// limitations under the License.
//

using System;

namespace GLTFast.Schema
{

    /// <summary>
    /// The topology type of primitives to render
    /// <seealso href="https://www.khronos.org/registry/glTF/specs/2.0/glTF-2.0.html#_mesh_primitive_mode"/>
    /// </summary>
    public enum DrawMode
    {
        /// <summary>Points</summary>
        Points = 0,
        /// <summary>Lines</summary>
        Lines = 1,
        /// <summary>Line loop</summary>
        LineLoop = 2,
        /// <summary>Line strip</summary>
        LineStrip = 3,
        /// <summary>Triangles</summary>
        Triangles = 4,
        /// <summary>Triangle strip</summary>
        TriangleStrip = 5,
        /// <summary>Triangle fan</summary>
        TriangleFan = 6
    }

    /// <summary>
    /// Geometry to be rendered with the given material.
    /// </summary>
    [Serializable]
    public class MeshPrimitive : ICloneable
    {

        /// <summary>
        /// A dictionary object, where each key corresponds to mesh attribute semantic
        /// and each value is the index of the accessor containing attribute's data.
        /// </summary>
        public Attributes attributes;

        /// <summary>
        /// The index of the accessor that contains mesh indices.
        /// When this is not defined, the primitives should be rendered without indices
        /// using `drawArrays()`. When defined, the accessor must contain indices:
        /// the `bufferView` referenced by the accessor must have a `target` equal
        /// to 34963 (ELEMENT_ARRAY_BUFFER); a `byteStride` that is tightly packed,
        /// i.e., 0 or the byte size of `componentType` in bytes;
        /// `componentType` must be 5121 (UNSIGNED_BYTE), 5123 (UNSIGNED_SHORT)
        /// or 5125 (UNSIGNED_INT), the latter is only allowed
        /// when `OES_element_index_uint` extension is used; `type` must be `\"SCALAR\"`.
        /// </summary>
        public int indices = -1;

        /// <summary>
        /// The index of the material to apply to this primitive when rendering.
        /// </summary>
        public int material = -1;

        /// <summary>
        /// The type of primitives to render. All valid values correspond to WebGL enums.
        /// </summary>
        public DrawMode mode = DrawMode.Triangles;

        /// <summary>
        /// An array of Morph Targets, each  Morph Target is a dictionary mapping
        /// attributes to their deviations
        /// in the Morph Target (index of the accessor containing the attribute
        /// displacements' data).
        /// </summary>
        public MorphTarget[] targets;

        /// <inheritdoc cref="MeshPrimitiveExtensions"/>
        public MeshPrimitiveExtensions extensions;

#if DRACO_UNITY
        public bool IsDracoCompressed => extensions!=null && extensions.KHR_draco_mesh_compression != null;
#endif

        /// <summary>
        /// Primitives are considered equal if their attributes and morph targets (if existing)
        /// are equal. This is practical when clustering primitives of a mesh together,
        /// that end up in a single Unity Mesh.
        /// </summary>
        /// <param name="obj">Object to compare against</param>
        /// <returns>True if attributes and morph targets are equal, false otherwise</returns>
        public override bool Equals(object obj)
        {
            //Check for null and compare run-time types.
            if (obj == null || GetType() != obj.GetType())
            {
                return false;
            }
<<<<<<< HEAD
            var b = (MeshPrimitive) obj;
 
            return attributes.Equals(b.attributes) && (targets == null || targets.Equals(b.targets));
=======
            var b = (MeshPrimitive)obj;

            if (attributes.Equals(b.attributes))
            {
                if (targets == null)
                {
                    return b.targets == null;
                }
                if (b.targets != null && targets.Length == b.targets.Length)
                {
                    for (var i = 0; i < targets.Length; i++)
                    {
                        if (!targets[i].Equals(b.targets[i])) return false;
                    }
                    return true;
                }
            }

            return false;
>>>>>>> 5c36f440
        }

        /// <summary>
        /// Default hash function.
        /// </summary>
        /// <returns>A hash code for the current object.</returns>
        public override int GetHashCode()
        {
            int hash = 13;
            hash = hash * 7 + attributes.GetHashCode();
            if (targets != null)
            {
                hash = hash * 7 + targets.GetHashCode();
            }
            return hash;
        }

        /// <summary>
        /// Clones the object
        /// </summary>
        /// <returns>Member-wise clone</returns>
        public object Clone()
        {
            return MemberwiseClone();
        }

        internal void GltfSerialize(JsonWriter writer)
        {
            writer.AddObject();
            if (attributes != null)
            {
                writer.AddProperty("attributes");
                attributes.GltfSerialize(writer);
            }
            if (indices >= 0)
            {
                writer.AddProperty("indices", indices);
            }
            if (material >= 0)
            {
                writer.AddProperty("material", material);
            }
            if (mode != DrawMode.Triangles)
            {
                writer.AddProperty("mode", (int)mode);
            }
            if (targets != null)
            {
                writer.AddArray("targets");
                foreach (var target in targets)
                {
                    target.GltfSerialize(writer);
                }
                writer.CloseArray();
            }
            if (extensions != null)
            {
                extensions.GltfSerialize(writer);
            }
            writer.Close();
        }
    }

    /// <summary>
    /// Mesh vertex attribute collection. Each property value is the index of
    /// the accessor containing attribute’s data.
    /// </summary>
    [Serializable]
    public class Attributes
    {

        // Names are identical to glTF specified property names, that's why
        // inconsistent names are ignored.
        // ReSharper disable InconsistentNaming

        /// <summary>Vertex position accessor index.</summary>
        public int POSITION = -1;
        /// <summary>Vertex normals accessor index.</summary>
        public int NORMAL = -1;
        /// <summary>Vertex tangents accessor index.</summary>
        public int TANGENT = -1;
        /// <summary>Texture coordinates accessor index.</summary>
        public int TEXCOORD_0 = -1;
        /// <summary>Texture coordinates accessor index (second UV set).</summary>
        public int TEXCOORD_1 = -1;
        /// <summary>Texture coordinates accessor index (third UV set).</summary>
        public int TEXCOORD_2 = -1;
        /// <summary>Texture coordinates accessor index (fourth UV set).</summary>
        public int TEXCOORD_3 = -1;
        /// <summary>Texture coordinates accessor index (fifth UV set).</summary>
        public int TEXCOORD_4 = -1;
        /// <summary>Texture coordinates accessor index (sixth UV set).</summary>
        public int TEXCOORD_5 = -1;
        /// <summary>Texture coordinates accessor index (seventh UV set).</summary>
        public int TEXCOORD_6 = -1;
        /// <summary>Texture coordinates accessor index (eighth UV set).</summary>
        public int TEXCOORD_7 = -1;
        /// <summary>Texture coordinates accessor index (ninth UV set).</summary>
        public int TEXCOORD_8 = -1;
        /// <summary>Vertex color accessor index.</summary>
        public int COLOR_0 = -1;
        /// <summary>Bone joints accessor index.</summary>
        public int JOINTS_0 = -1;
        /// <summary>Bone weights accessor index.</summary>
        public int WEIGHTS_0 = -1;

        // ReSharper restore InconsistentNaming

        /// <summary>
        /// Determines whether two object instances are equal.
        /// </summary>
        /// <param name="obj">The object to compare with the current object.</param>
        /// <returns>true if the specified object is equal to the current object; otherwise, false.</returns>
        public override bool Equals(object obj)
        {
            //Check for null and compare run-time types.
            if (obj == null || GetType() != obj.GetType())
            {
                return false;
            }
            var b = (Attributes)obj;
            return POSITION == b.POSITION
                && NORMAL == b.NORMAL
                && TANGENT == b.TANGENT
                && TEXCOORD_0 == b.TEXCOORD_0
                && TEXCOORD_1 == b.TEXCOORD_1
                && TEXCOORD_2 == b.TEXCOORD_2
                && TEXCOORD_3 == b.TEXCOORD_3
                && TEXCOORD_4 == b.TEXCOORD_4
                && TEXCOORD_5 == b.TEXCOORD_5
                && TEXCOORD_6 == b.TEXCOORD_6
                && TEXCOORD_7 == b.TEXCOORD_7
                && COLOR_0 == b.COLOR_0
                ;
        }

        /// <summary>
        /// Default hash function.
        /// </summary>
        /// <returns>A hash code for the current object.</returns>
        public override int GetHashCode()
        {
            int hash = 13;
            hash = hash * 7 + POSITION.GetHashCode();
            hash = hash * 7 + NORMAL.GetHashCode();
            hash = hash * 7 + TANGENT.GetHashCode();
            hash = hash * 7 + TEXCOORD_0.GetHashCode();
            hash = hash * 7 + TEXCOORD_1.GetHashCode();
            hash = hash * 7 + COLOR_0.GetHashCode();
            return hash;
        }

        internal void GltfSerialize(JsonWriter writer)
        {
            writer.AddObject();
            if (POSITION >= 0) writer.AddProperty("POSITION", POSITION);
            if (NORMAL >= 0) writer.AddProperty("NORMAL", NORMAL);
            if (TANGENT >= 0) writer.AddProperty("TANGENT", TANGENT);
            if (TEXCOORD_0 >= 0) writer.AddProperty("TEXCOORD_0", TEXCOORD_0);
            if (TEXCOORD_1 >= 0) writer.AddProperty("TEXCOORD_1", TEXCOORD_1);
            if (TEXCOORD_2 >= 0) writer.AddProperty("TEXCOORD_2", TEXCOORD_2);
            if (TEXCOORD_3 >= 0) writer.AddProperty("TEXCOORD_3", TEXCOORD_3);
            if (TEXCOORD_4 >= 0) writer.AddProperty("TEXCOORD_4", TEXCOORD_4);
            if (TEXCOORD_5 >= 0) writer.AddProperty("TEXCOORD_5", TEXCOORD_5);
            if (TEXCOORD_6 >= 0) writer.AddProperty("TEXCOORD_6", TEXCOORD_6);
            if (TEXCOORD_7 >= 0) writer.AddProperty("TEXCOORD_7", TEXCOORD_7);
            if (COLOR_0 >= 0) writer.AddProperty("COLOR_0", COLOR_0);
            if (JOINTS_0 >= 0) writer.AddProperty("JOINTS_0", JOINTS_0);
            if (WEIGHTS_0 >= 0) writer.AddProperty("WEIGHTS_0", WEIGHTS_0);
            writer.Close();
        }
    }

    /// <summary>
    /// Mesh primitive extensions
    /// </summary>
    [Serializable]
    public class MeshPrimitiveExtensions
    {
#if DRACO_UNITY
        // ReSharper disable once InconsistentNaming
        public MeshPrimitiveDracoExtension KHR_draco_mesh_compression;
#endif

        internal void GltfSerialize(JsonWriter writer)
        {
#if DRACO_UNITY
            if (KHR_draco_mesh_compression != null) {
                writer.AddProperty("KHR_draco_mesh_compression");
                KHR_draco_mesh_compression.GltfSerialize(writer);
            }
#endif
        }
    }

#if DRACO_UNITY
    [Serializable]
    public class MeshPrimitiveDracoExtension {
        public int bufferView;
        public Attributes attributes;

        internal void GltfSerialize(JsonWriter writer) {
            throw new NotImplementedException($"GltfSerialize missing on {GetType()}");
        }
    }
#endif

    /// <summary>
    /// Morph target (blend shape)
    /// </summary>
    [Serializable]
    public class MorphTarget
    {

        // Names are identical to glTF specified property names, that's why
        // inconsistent names are ignored.
        // ReSharper disable InconsistentNaming

        /// <summary>Vertex position deviation accessor index.</summary>
        public int POSITION = -1;
        /// <summary>Vertex normal deviation accessor index.</summary>
        public int NORMAL = -1;
        /// <summary>Vertex tangent deviation accessor index.</summary>
        public int TANGENT = -1;

        // ReSharper restore InconsistentNaming

        /// <summary>
        /// Determines whether two object instances are equal.
        /// </summary>
        /// <param name="obj">The object to compare with the current object.</param>
        /// <returns>true if the specified object is equal to the current object; otherwise, false.</returns>
        public override bool Equals(object obj)
        {
            //Check for null and compare run-time types.
            if (obj == null || GetType() != obj.GetType())
            {
                return false;
            }
            var b = (MorphTarget)obj;
            return POSITION == b.POSITION
                && NORMAL == b.NORMAL
                && TANGENT == b.TANGENT
                ;
        }

        /// <summary>
        /// Default hash function.
        /// </summary>
        /// <returns>A hash code for the current object.</returns>
        public override int GetHashCode()
        {
            int hash = 13;
            hash = hash * 7 + POSITION.GetHashCode();
            hash = hash * 7 + NORMAL.GetHashCode();
            hash = hash * 7 + TANGENT.GetHashCode();
            return hash;
        }

        internal void GltfSerialize(JsonWriter writer)
        {
            if (POSITION >= 0) writer.AddProperty("POSITION", POSITION);
            if (NORMAL >= 0) writer.AddProperty("NORMAL", NORMAL);
            if (TANGENT >= 0) writer.AddProperty("TANGENT", TANGENT);
        }
    }
}<|MERGE_RESOLUTION|>--- conflicted
+++ resolved
@@ -105,11 +105,6 @@
             {
                 return false;
             }
-<<<<<<< HEAD
-            var b = (MeshPrimitive) obj;
- 
-            return attributes.Equals(b.attributes) && (targets == null || targets.Equals(b.targets));
-=======
             var b = (MeshPrimitive)obj;
 
             if (attributes.Equals(b.attributes))
@@ -129,7 +124,6 @@
             }
 
             return false;
->>>>>>> 5c36f440
         }
 
         /// <summary>
