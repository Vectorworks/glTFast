// Copyright 2020-2022 Andreas Atteneder
//
// Licensed under the Apache License, Version 2.0 (the "License");
// you may not use this file except in compliance with the License.
// You may obtain a copy of the License at
//
//      http://www.apache.org/licenses/LICENSE-2.0
//
// Unless required by applicable law or agreed to in writing, software
// distributed under the License is distributed on an "AS IS" BASIS,
// WITHOUT WARRANTIES OR CONDITIONS OF ANY KIND, either express or implied.
// See the License for the specific language governing permissions and
// limitations under the License.
//

using Unity.Mathematics;
using UnityEngine;

namespace GLTFast.Schema
{

    /// <summary>
    /// The material appearance of a primitive.
    /// </summary>
    [System.Serializable]
    public class Material : NamedObject
    {

        /// <summary>
        /// The material’s alpha rendering mode enumeration specifying the
        /// interpretation of the alpha value of the base color.
        /// </summary>
        public enum AlphaMode
        {
            /// <summary>
            /// The alpha value is ignored, and the rendered output is fully
            /// opaque.
            /// </summary>
            Opaque,

            /// <summary>
            /// The rendered output is either fully opaque or fully transparent
            /// depending on the alpha value and the specified alphaCutoff
            /// value
            /// </summary>
            Mask,

            /// <summary>
            /// The alpha value is used to composite the source and destination
            /// areas. The rendered output is combined with the background
            /// using the normal painting operation.
            /// </summary>
            Blend
        }

        /// <summary>
        /// Material extensions.
        /// </summary>
        public MaterialExtension extensions;


        /// <summary>
        /// A set of parameter values that are used to define the metallic-roughness
        /// material model from Physically-Based Rendering (PBR) methodology.
        /// </summary>
        public PbrMetallicRoughness pbrMetallicRoughness;

        // /// <summary>
        // /// A set of parameter values used to light flat-shaded materials
        // /// </summary>
        // public MaterialCommonConstant CommonConstant;

        /// <summary>
        /// A tangent space normal map. Each texel represents the XYZ components of a
        /// normal vector in tangent space.
        /// </summary>
        public NormalTextureInfo normalTexture;

        /// <summary>
        /// The occlusion map is a greyscale texture, with white indicating areas that
        /// should receive full indirect lighting and black indicating no indirect
        /// lighting.
        /// </summary>
        public OcclusionTextureInfo occlusionTexture;

        /// <summary>
        /// The emissive map controls the color and intensity of the light being emitted
        /// by the material. This texture contains RGB components in sRGB color space.
        /// If a fourth component (A) is present, it is ignored.
        /// </summary>
        public TextureInfo emissiveTexture;

        /// <summary>
        /// The RGB components of the emissive color of the material.
        /// If an emissiveTexture is specified, this value is multiplied with the texel
        /// values.
        /// <items>
        ///  <minimum>0.0</minimum>
        ///  <maximum>1.0</maximum>
        /// </items>
        /// <minItems>3</minItems>
        /// <maxItems>3</maxItems>
        /// </summary>
        [SerializeField]
        float[] emissiveFactor = { 0, 0, 0 };

        /// <summary>
        /// Emissive color of the material.
        /// </summary>
        public Color Emissive
        {
            get => new Color(
                emissiveFactor[0],
                emissiveFactor[1],
                emissiveFactor[2]
                );
            set => emissiveFactor = new[] { value.r, value.g, value.b };
        }

        /// <summary>
        /// The material's alpha rendering mode enumeration specifying the interpretation of the
        /// alpha value of the main factor and texture. In `OPAQUE` mode, the alpha value is
        /// ignored and the rendered output is fully opaque. In `MASK` mode, the rendered output
        /// is either fully opaque or fully transparent depending on the alpha value and the
        /// specified alpha cutoff value. In `BLEND` mode, the alpha value is used to composite
        /// the source and destination areas. The rendered output is combined with the background
        /// using the normal painting operation (i.e. the Porter and Duff over operator).
        /// </summary>
        [SerializeField]
        public string alphaMode;

<<<<<<< HEAD
        AlphaMode? _alphaModeEnum;
        public AlphaMode alphaModeEnum {
            get {
                if ( _alphaModeEnum.HasValue ) {
                    return _alphaModeEnum.Value;
                }
                if (!string.IsNullOrEmpty (alphaMode)) {
                    _alphaModeEnum = (AlphaMode)System.Enum.Parse (typeof(AlphaMode), alphaMode, true);
                    alphaMode = null;
                    return _alphaModeEnum.Value;
                } else {
                    return AlphaMode.OPAQUE;
                }
=======
        AlphaMode? m_AlphaModeEnum;

        /// <summary>
        /// <see cref="AlphaMode"/> typed and cached getter for <see cref="alphaMode"/> string.
        /// </summary>
        /// <returns>Alpha mode if it was retrieved correctly. <see cref="AlphaMode.Opaque"/> otherwise</returns>
        public AlphaMode GetAlphaMode()
        {
            if (m_AlphaModeEnum.HasValue)
            {
                return m_AlphaModeEnum.Value;
            }

            if (!string.IsNullOrEmpty(alphaMode))
            {
                m_AlphaModeEnum = (AlphaMode)System.Enum.Parse(typeof(AlphaMode), alphaMode, true);
                alphaMode = null;
                return m_AlphaModeEnum.Value;
            }

            return AlphaMode.Opaque;
        }

        /// <summary>
        /// <see cref="AlphaMode"/> typed setter for <see cref="alphaMode"/> string.
        /// </summary>
        /// <param name="mode">Alpha mode</param>
        public void SetAlphaMode(AlphaMode mode)
        {
            m_AlphaModeEnum = mode;
            if (mode != AlphaMode.Opaque)
            {
                alphaMode = mode.ToString().ToUpper();
>>>>>>> 5c36f440
            }
        }

        /// <summary>
        /// Specifies the cutoff threshold when in `MASK` mode. If the alpha value is greater than
        /// or equal to this value then it is rendered as fully opaque, otherwise, it is rendered
        /// as fully transparent. This value is ignored for other modes.
        /// </summary>
        public float alphaCutoff = 0.5f;

        /// <summary>
        /// Specifies whether the material is double sided. When this value is false, back-face
        /// culling is enabled. When this value is true, back-face culling is disabled and double
        /// sided lighting is enabled. The back-face must have its normals reversed before the
        /// lighting equation is evaluated.
        /// </summary>
        public bool doubleSided;

        /// <summary>
        /// True if the material requires the mesh to have normals.
        /// </summary>
        public bool RequiresNormals => extensions?.KHR_materials_unlit == null;

        /// <summary>
        /// True if the material requires the mesh to have tangents.
        /// </summary>
        public bool RequiresTangents => normalTexture != null && normalTexture.index >= 0;

        internal void GltfSerialize(JsonWriter writer)
        {
            writer.AddObject();
            GltfSerializeRoot(writer);
            if (pbrMetallicRoughness != null)
            {
                writer.AddProperty("pbrMetallicRoughness");
                pbrMetallicRoughness.GltfSerialize(writer);
            }
            if (normalTexture != null)
            {
                writer.AddProperty("normalTexture");
                normalTexture.GltfSerialize(writer);
            }
            if (occlusionTexture != null)
            {
                writer.AddProperty("occlusionTexture");
                occlusionTexture.GltfSerialize(writer);
            }
            if (emissiveTexture != null)
            {
                writer.AddProperty("emissiveTexture");
                emissiveTexture.GltfSerialize(writer);
            }
            if (emissiveFactor != null
                && (
                    emissiveFactor[0] > Constants.epsilon
                    || emissiveFactor[1] > Constants.epsilon
                    || emissiveFactor[2] > Constants.epsilon)
                )
            {
                writer.AddArrayProperty("emissiveFactor", emissiveFactor);
            }
            if (!string.IsNullOrEmpty(alphaMode))
            {
                writer.AddProperty("alphaMode", alphaMode);
            }
            if (math.abs(alphaCutoff - .5f) > Constants.epsilon)
            {
                writer.AddProperty("alphaCutoff", alphaCutoff);
            }
            if (doubleSided)
            {
                writer.AddProperty("doubleSided", doubleSided);
            }
            if (extensions != null)
            {
                writer.AddProperty("extensions");
                extensions.GltfSerialize(writer);
            }
            writer.Close();
        }
    }
}<|MERGE_RESOLUTION|>--- conflicted
+++ resolved
@@ -129,21 +129,6 @@
         [SerializeField]
         public string alphaMode;
 
-<<<<<<< HEAD
-        AlphaMode? _alphaModeEnum;
-        public AlphaMode alphaModeEnum {
-            get {
-                if ( _alphaModeEnum.HasValue ) {
-                    return _alphaModeEnum.Value;
-                }
-                if (!string.IsNullOrEmpty (alphaMode)) {
-                    _alphaModeEnum = (AlphaMode)System.Enum.Parse (typeof(AlphaMode), alphaMode, true);
-                    alphaMode = null;
-                    return _alphaModeEnum.Value;
-                } else {
-                    return AlphaMode.OPAQUE;
-                }
-=======
         AlphaMode? m_AlphaModeEnum;
 
         /// <summary>
@@ -177,7 +162,6 @@
             if (mode != AlphaMode.Opaque)
             {
                 alphaMode = mode.ToString().ToUpper();
->>>>>>> 5c36f440
             }
         }
 
