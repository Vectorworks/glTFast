// Copyright 2020-2022 Andreas Atteneder
//
// Licensed under the Apache License, Version 2.0 (the "License");
// you may not use this file except in compliance with the License.
// You may obtain a copy of the License at
//
//      http://www.apache.org/licenses/LICENSE-2.0
//
// Unless required by applicable law or agreed to in writing, software
// distributed under the License is distributed on an "AS IS" BASIS,
// WITHOUT WARRANTIES OR CONDITIONS OF ANY KIND, either express or implied.
// See the License for the specific language governing permissions and
// limitations under the License.
//

using System;
using GLTFast.Materials;
using Unity.Mathematics;
using UnityEngine;
using UnityEngine.Rendering;

namespace GLTFast.Export {
	
    using Logging;
    using Schema;

    /// <inheritdoc cref="IMaterialExport"/>
    public abstract class MaterialExportBase : IMaterialExport {
        
        /// <summary>
        /// _BaseColor property
        /// </summary>
        protected static readonly int k_BaseColor = Shader.PropertyToID("_BaseColor");
        
        /// <summary>
        /// _MainTex property
        /// </summary>
        protected static readonly int k_MainTex = Shader.PropertyToID("_MainTex");
        
        /// <summary>
        /// _Color property
        /// </summary>
        protected static readonly int k_Color = Shader.PropertyToID("_Color");
        
        /// <summary>
        /// _Metallic property
        /// </summary>
        protected static readonly int k_Metallic = Shader.PropertyToID("_Metallic");
        
        /// <summary>
        /// _Smoothness property
        /// </summary>
        protected static readonly int k_Smoothness = Shader.PropertyToID("_Smoothness");

        static readonly int k_Cutoff = Shader.PropertyToID("_Cutoff");

        /// <summary>
        /// Converts a Unity material into a glTF material
        /// </summary>
        /// <param name="uMaterial">Source material</param>
        /// <param name="material">Resulting glTF material</param>
        /// <param name="gltf">glTF to export material to. Will be used to add required texture images</param>
        /// <param name="logger">Custom logger</param>
        /// <returns>True if material was converted successfully, false otherwise</returns>
        public abstract bool ConvertMaterial(UnityEngine.Material uMaterial, out Material material, IGltfWritable gltf, ICodeLogger logger);
        
        /// <summary>
        /// Applies alpha mode and cutoff
        /// </summary>
        /// <param name="uMaterial">Source Unity Material</param>
        /// <param name="material">glTF material to apply settings on</param>
        protected static void SetAlphaModeAndCutoff(UnityEngine.Material uMaterial, Material material) {
            switch (uMaterial.GetTag("RenderType", false, ""))
            {
                case "TransparentCutout":
                    if (uMaterial.HasProperty(k_Cutoff))
                    {
                        material.alphaCutoff = uMaterial.GetFloat(k_Cutoff);
                    }
                    material.alphaModeEnum = Material.AlphaMode.MASK;
                    break;
                case "Transparent":
                case "Fade":
                    material.alphaModeEnum = Material.AlphaMode.BLEND;
                    break;
                default:
                    material.alphaModeEnum = Material.AlphaMode.OPAQUE;
                    break;
            }
        }

<<<<<<< HEAD
        /// <summary>
        /// Retrieves whether material is double-sided.
        /// </summary>
        /// <param name="uMaterial">Material to analyze.</param>
        /// <returns>True if material is double-sided, false otherwise.</returns>
        protected static bool IsDoubleSided(UnityEngine.Material uMaterial) {
            return uMaterial.HasProperty(k_Cull) &&
                uMaterial.GetInt(k_Cull) == (int) CullMode.Off;
=======
        protected static bool IsDoubleSided(UnityEngine.Material uMaterial, int cullPropId) {
            return uMaterial.HasProperty(cullPropId) &&
                uMaterial.GetInt(cullPropId) == (int) CullMode.Off;
>>>>>>> 02bb75a7
        }
        
        /// <summary>
        /// Retrieves whether material is unlit
        /// </summary>
        /// <param name="material">Material to analyze</param>
        /// <returns>True if material uses unlit shader, false otherwise</returns>
        protected static bool IsUnlit(UnityEngine.Material material) {
            return material.shader.name.ToLower().Contains("unlit");
        }
        
<<<<<<< HEAD
        /// <summary>
        /// Converts an unlit Unity material into a glTF material 
        /// </summary>
        /// <param name="material">Destination glTF material</param>
        /// <param name="uMaterial">Source Unity material</param>
        /// <param name="mainTexProperty">Main texture property ID</param>
        /// <param name="gltf">Context glTF to export to</param>
        /// <param name="logger">Custom logger</param>
        protected static void ExportUnlit(
            Material material,
            UnityEngine.Material uMaterial,
            int mainTexProperty,
            IGltfWritable gltf,
            ICodeLogger logger
            )
        {
=======
        protected void ExportUnlit(Material material, UnityEngine.Material uMaterial, int mainTexProperty, IGltfWritable gltf, ICodeLogger logger){
>>>>>>> 02bb75a7

            gltf.RegisterExtensionUsage(Extension.MaterialsUnlit);
            material.extensions = material.extensions ?? new MaterialExtension();
            material.extensions.KHR_materials_unlit = new MaterialUnlit();
	        
            var pbr = material.pbrMetallicRoughness ?? new PbrMetallicRoughness();

            if (GetUnlitColor(uMaterial, out var baseColor)) {
                pbr.baseColor = baseColor;
            }

            if (uMaterial.HasProperty(mainTexProperty)) {
                var mainTex = uMaterial.GetTexture(mainTexProperty);
                if (mainTex != null) {
                    if(mainTex is Texture2D) {
                        pbr.baseColorTexture = ExportTextureInfo(mainTex, gltf);
                        if (pbr.baseColorTexture != null) {
                            ExportTextureTransform(pbr.baseColorTexture, uMaterial, mainTexProperty, gltf);
                        }
                    } else {
                        logger?.Error(LogCode.TextureInvalidType, "main", material.name );
                    }
                }
            }

            material.pbrMetallicRoughness = pbr;
        }
<<<<<<< HEAD
        
        /// <summary>
        /// Export a Unity texture to a glTF.
        /// </summary>
        /// <param name="texture">Texture to export.</param>
        /// <param name="gltf">Context glTF to expor to</param>
        /// <param name="format">Desired image format</param>
        /// <returns>glTF texture info</returns>
        protected static TextureInfo ExportTextureInfo(
            UnityEngine.Texture texture,
            IGltfWritable gltf,
            ImageExportBase.Format format = ImageExportBase.Format.Unknown
            )
        {
=======

        protected virtual bool GetUnlitColor(UnityEngine.Material uMaterial, out Color baseColor) {
            if (uMaterial.HasProperty(k_BaseColor)) {
                baseColor = uMaterial.GetColor(k_BaseColor);
                return true;
            }
            if (uMaterial.HasProperty(k_Color)) {
                baseColor = uMaterial.GetColor(k_Color);
                return true;
            }
            baseColor = Color.magenta;
            return false;
        }

        protected static TextureInfo ExportTextureInfo( UnityEngine.Texture texture, IGltfWritable gltf, ImageExportBase.Format format = ImageExportBase.Format.Unknown) {
>>>>>>> 02bb75a7
            var texture2d = texture as Texture2D;
            if (texture2d == null) {
                return null;
            }
            var imageExport = new ImageExport(texture2d, format);
            if (AddImageExport(gltf, imageExport, out var textureId)) {
                return new TextureInfo {
                    index = textureId,
                    // texCoord = 0 // TODO: figure out which UV set was used
                };
            }
            return null;
        }
        
        /// <summary>
        /// Export a normal texture from Unity to glTF.
        /// </summary>
        /// <param name="texture">Normal texture to export</param>
        /// <param name="material">Material the normal is used on</param>
        /// <param name="gltf">Context glTF to export to</param>
        /// <returns>glTF texture info</returns>
        protected static NormalTextureInfo ExportNormalTextureInfo(
            UnityEngine.Texture texture,
            UnityEngine.Material material,
            IGltfWritable gltf,
            int normalScalePropId
        )
        {
            var texture2d = texture as Texture2D;
            if (texture2d == null) {
                return null;
            }
            var imageExport = new NormalImageExport(texture2d);
            if (AddImageExport(gltf, imageExport, out var textureId)) {
                var info = new NormalTextureInfo {
                    index = textureId,
                    // texCoord = 0 // TODO: figure out which UV set was used
                };

<<<<<<< HEAD
                if (material.HasProperty(MaterialGenerator.normalTextureScalePropId)) {
                    info.scale = material.GetFloat(MaterialGenerator.normalTextureScalePropId);
=======
                if (material.HasProperty(normalScalePropId)) {
                    info.scale = material.GetFloat(normalScalePropId);
>>>>>>> 02bb75a7
                }
                return info;
            }
            return null;
        }
        
        /// <summary>
        /// Adds an ImageExport to the glTF.
        /// No conversions or channel swizzling 
        /// </summary>
        /// <param name="gltf"></param>
        /// <param name="imageExport"></param>
        /// <param name="textureId"></param>
        /// <returns>glTF texture ID</returns>
        protected static bool AddImageExport(IGltfWritable gltf, ImageExportBase imageExport, out int textureId) {
            var imageId = gltf.AddImage(imageExport);
            if (imageId < 0) {
                textureId = -1;
                return false;
            }

            var samplerId = gltf.AddSampler(imageExport.filterMode, imageExport.wrapModeU, imageExport.wrapModeV);
            textureId = gltf.AddTexture(imageId,samplerId);
            return true;
        }
        
        /// <summary>
        /// Calculates a texture's transform and adds a KHR_texture_transform glTF extension, if required
        /// </summary>
        /// <param name="def">glTF TextureInfo to edit</param>
        /// <param name="mat">Source Material</param>
        /// <param name="texPropertyId">Texture property to fetch transformation from</param>
        /// <param name="gltf">Context glTF to export to (for registering extension usage)</param>
        protected static void ExportTextureTransform(TextureInfo def, UnityEngine.Material mat, int texPropertyId, IGltfWritable gltf) {
            var offset = mat.GetTextureOffset(texPropertyId);
            var scale = mat.GetTextureScale(texPropertyId);

            // Counter measure for Unity/glTF texture coordinate difference
            // TODO: Offer UV conversion as alternative
            offset.y = 1 - offset.y;
            scale.y *= -1;

            if (offset != Vector2.zero || scale != Vector2.one) {
                gltf.RegisterExtensionUsage(Extension.TextureTransform);
                def.extensions = def.extensions ?? new TextureInfoExtension();
                def.extensions.KHR_texture_transform = new TextureTransform {
                    scale = new[] { scale.x, scale.y },
                    offset = new[] { offset.x, offset.y }
                };
            }
        }
    }
}
<|MERGE_RESOLUTION|>--- conflicted
+++ resolved
@@ -1,294 +1,275 @@
-// Copyright 2020-2022 Andreas Atteneder
-//
-// Licensed under the Apache License, Version 2.0 (the "License");
-// you may not use this file except in compliance with the License.
-// You may obtain a copy of the License at
-//
-//      http://www.apache.org/licenses/LICENSE-2.0
-//
-// Unless required by applicable law or agreed to in writing, software
-// distributed under the License is distributed on an "AS IS" BASIS,
-// WITHOUT WARRANTIES OR CONDITIONS OF ANY KIND, either express or implied.
-// See the License for the specific language governing permissions and
-// limitations under the License.
-//
-
-using System;
-using GLTFast.Materials;
-using Unity.Mathematics;
-using UnityEngine;
-using UnityEngine.Rendering;
-
-namespace GLTFast.Export {
-	
-    using Logging;
-    using Schema;
-
-    /// <inheritdoc cref="IMaterialExport"/>
-    public abstract class MaterialExportBase : IMaterialExport {
-        
-        /// <summary>
-        /// _BaseColor property
-        /// </summary>
-        protected static readonly int k_BaseColor = Shader.PropertyToID("_BaseColor");
-        
-        /// <summary>
-        /// _MainTex property
-        /// </summary>
-        protected static readonly int k_MainTex = Shader.PropertyToID("_MainTex");
-        
-        /// <summary>
-        /// _Color property
-        /// </summary>
-        protected static readonly int k_Color = Shader.PropertyToID("_Color");
-        
-        /// <summary>
-        /// _Metallic property
-        /// </summary>
-        protected static readonly int k_Metallic = Shader.PropertyToID("_Metallic");
-        
-        /// <summary>
-        /// _Smoothness property
-        /// </summary>
-        protected static readonly int k_Smoothness = Shader.PropertyToID("_Smoothness");
-
-        static readonly int k_Cutoff = Shader.PropertyToID("_Cutoff");
-
-        /// <summary>
-        /// Converts a Unity material into a glTF material
-        /// </summary>
-        /// <param name="uMaterial">Source material</param>
-        /// <param name="material">Resulting glTF material</param>
-        /// <param name="gltf">glTF to export material to. Will be used to add required texture images</param>
-        /// <param name="logger">Custom logger</param>
-        /// <returns>True if material was converted successfully, false otherwise</returns>
-        public abstract bool ConvertMaterial(UnityEngine.Material uMaterial, out Material material, IGltfWritable gltf, ICodeLogger logger);
-        
-        /// <summary>
-        /// Applies alpha mode and cutoff
-        /// </summary>
-        /// <param name="uMaterial">Source Unity Material</param>
-        /// <param name="material">glTF material to apply settings on</param>
-        protected static void SetAlphaModeAndCutoff(UnityEngine.Material uMaterial, Material material) {
-            switch (uMaterial.GetTag("RenderType", false, ""))
-            {
-                case "TransparentCutout":
-                    if (uMaterial.HasProperty(k_Cutoff))
-                    {
-                        material.alphaCutoff = uMaterial.GetFloat(k_Cutoff);
-                    }
-                    material.alphaModeEnum = Material.AlphaMode.MASK;
-                    break;
-                case "Transparent":
-                case "Fade":
-                    material.alphaModeEnum = Material.AlphaMode.BLEND;
-                    break;
-                default:
-                    material.alphaModeEnum = Material.AlphaMode.OPAQUE;
-                    break;
-            }
-        }
-
-<<<<<<< HEAD
-        /// <summary>
-        /// Retrieves whether material is double-sided.
-        /// </summary>
-        /// <param name="uMaterial">Material to analyze.</param>
-        /// <returns>True if material is double-sided, false otherwise.</returns>
-        protected static bool IsDoubleSided(UnityEngine.Material uMaterial) {
-            return uMaterial.HasProperty(k_Cull) &&
-                uMaterial.GetInt(k_Cull) == (int) CullMode.Off;
-=======
-        protected static bool IsDoubleSided(UnityEngine.Material uMaterial, int cullPropId) {
-            return uMaterial.HasProperty(cullPropId) &&
-                uMaterial.GetInt(cullPropId) == (int) CullMode.Off;
->>>>>>> 02bb75a7
-        }
-        
-        /// <summary>
-        /// Retrieves whether material is unlit
-        /// </summary>
-        /// <param name="material">Material to analyze</param>
-        /// <returns>True if material uses unlit shader, false otherwise</returns>
-        protected static bool IsUnlit(UnityEngine.Material material) {
-            return material.shader.name.ToLower().Contains("unlit");
-        }
-        
-<<<<<<< HEAD
-        /// <summary>
-        /// Converts an unlit Unity material into a glTF material 
-        /// </summary>
-        /// <param name="material">Destination glTF material</param>
-        /// <param name="uMaterial">Source Unity material</param>
-        /// <param name="mainTexProperty">Main texture property ID</param>
-        /// <param name="gltf">Context glTF to export to</param>
-        /// <param name="logger">Custom logger</param>
-        protected static void ExportUnlit(
-            Material material,
-            UnityEngine.Material uMaterial,
-            int mainTexProperty,
-            IGltfWritable gltf,
-            ICodeLogger logger
-            )
-        {
-=======
-        protected void ExportUnlit(Material material, UnityEngine.Material uMaterial, int mainTexProperty, IGltfWritable gltf, ICodeLogger logger){
->>>>>>> 02bb75a7
-
-            gltf.RegisterExtensionUsage(Extension.MaterialsUnlit);
-            material.extensions = material.extensions ?? new MaterialExtension();
-            material.extensions.KHR_materials_unlit = new MaterialUnlit();
-	        
-            var pbr = material.pbrMetallicRoughness ?? new PbrMetallicRoughness();
-
-            if (GetUnlitColor(uMaterial, out var baseColor)) {
-                pbr.baseColor = baseColor;
-            }
-
-            if (uMaterial.HasProperty(mainTexProperty)) {
-                var mainTex = uMaterial.GetTexture(mainTexProperty);
-                if (mainTex != null) {
-                    if(mainTex is Texture2D) {
-                        pbr.baseColorTexture = ExportTextureInfo(mainTex, gltf);
-                        if (pbr.baseColorTexture != null) {
-                            ExportTextureTransform(pbr.baseColorTexture, uMaterial, mainTexProperty, gltf);
-                        }
-                    } else {
-                        logger?.Error(LogCode.TextureInvalidType, "main", material.name );
-                    }
-                }
-            }
-
-            material.pbrMetallicRoughness = pbr;
-        }
-<<<<<<< HEAD
-        
-        /// <summary>
-        /// Export a Unity texture to a glTF.
-        /// </summary>
-        /// <param name="texture">Texture to export.</param>
-        /// <param name="gltf">Context glTF to expor to</param>
-        /// <param name="format">Desired image format</param>
-        /// <returns>glTF texture info</returns>
-        protected static TextureInfo ExportTextureInfo(
-            UnityEngine.Texture texture,
-            IGltfWritable gltf,
-            ImageExportBase.Format format = ImageExportBase.Format.Unknown
-            )
-        {
-=======
-
-        protected virtual bool GetUnlitColor(UnityEngine.Material uMaterial, out Color baseColor) {
-            if (uMaterial.HasProperty(k_BaseColor)) {
-                baseColor = uMaterial.GetColor(k_BaseColor);
-                return true;
-            }
-            if (uMaterial.HasProperty(k_Color)) {
-                baseColor = uMaterial.GetColor(k_Color);
-                return true;
-            }
-            baseColor = Color.magenta;
-            return false;
-        }
-
-        protected static TextureInfo ExportTextureInfo( UnityEngine.Texture texture, IGltfWritable gltf, ImageExportBase.Format format = ImageExportBase.Format.Unknown) {
->>>>>>> 02bb75a7
-            var texture2d = texture as Texture2D;
-            if (texture2d == null) {
-                return null;
-            }
-            var imageExport = new ImageExport(texture2d, format);
-            if (AddImageExport(gltf, imageExport, out var textureId)) {
-                return new TextureInfo {
-                    index = textureId,
-                    // texCoord = 0 // TODO: figure out which UV set was used
-                };
-            }
-            return null;
-        }
-        
-        /// <summary>
-        /// Export a normal texture from Unity to glTF.
-        /// </summary>
-        /// <param name="texture">Normal texture to export</param>
-        /// <param name="material">Material the normal is used on</param>
-        /// <param name="gltf">Context glTF to export to</param>
-        /// <returns>glTF texture info</returns>
-        protected static NormalTextureInfo ExportNormalTextureInfo(
-            UnityEngine.Texture texture,
-            UnityEngine.Material material,
-            IGltfWritable gltf,
-            int normalScalePropId
-        )
-        {
-            var texture2d = texture as Texture2D;
-            if (texture2d == null) {
-                return null;
-            }
-            var imageExport = new NormalImageExport(texture2d);
-            if (AddImageExport(gltf, imageExport, out var textureId)) {
-                var info = new NormalTextureInfo {
-                    index = textureId,
-                    // texCoord = 0 // TODO: figure out which UV set was used
-                };
-
-<<<<<<< HEAD
-                if (material.HasProperty(MaterialGenerator.normalTextureScalePropId)) {
-                    info.scale = material.GetFloat(MaterialGenerator.normalTextureScalePropId);
-=======
-                if (material.HasProperty(normalScalePropId)) {
-                    info.scale = material.GetFloat(normalScalePropId);
->>>>>>> 02bb75a7
-                }
-                return info;
-            }
-            return null;
-        }
-        
-        /// <summary>
-        /// Adds an ImageExport to the glTF.
-        /// No conversions or channel swizzling 
-        /// </summary>
-        /// <param name="gltf"></param>
-        /// <param name="imageExport"></param>
-        /// <param name="textureId"></param>
-        /// <returns>glTF texture ID</returns>
-        protected static bool AddImageExport(IGltfWritable gltf, ImageExportBase imageExport, out int textureId) {
-            var imageId = gltf.AddImage(imageExport);
-            if (imageId < 0) {
-                textureId = -1;
-                return false;
-            }
-
-            var samplerId = gltf.AddSampler(imageExport.filterMode, imageExport.wrapModeU, imageExport.wrapModeV);
-            textureId = gltf.AddTexture(imageId,samplerId);
-            return true;
-        }
-        
-        /// <summary>
-        /// Calculates a texture's transform and adds a KHR_texture_transform glTF extension, if required
-        /// </summary>
-        /// <param name="def">glTF TextureInfo to edit</param>
-        /// <param name="mat">Source Material</param>
-        /// <param name="texPropertyId">Texture property to fetch transformation from</param>
-        /// <param name="gltf">Context glTF to export to (for registering extension usage)</param>
-        protected static void ExportTextureTransform(TextureInfo def, UnityEngine.Material mat, int texPropertyId, IGltfWritable gltf) {
-            var offset = mat.GetTextureOffset(texPropertyId);
-            var scale = mat.GetTextureScale(texPropertyId);
-
-            // Counter measure for Unity/glTF texture coordinate difference
-            // TODO: Offer UV conversion as alternative
-            offset.y = 1 - offset.y;
-            scale.y *= -1;
-
-            if (offset != Vector2.zero || scale != Vector2.one) {
-                gltf.RegisterExtensionUsage(Extension.TextureTransform);
-                def.extensions = def.extensions ?? new TextureInfoExtension();
-                def.extensions.KHR_texture_transform = new TextureTransform {
-                    scale = new[] { scale.x, scale.y },
-                    offset = new[] { offset.x, offset.y }
-                };
-            }
-        }
-    }
-}
+// Copyright 2020-2022 Andreas Atteneder
+//
+// Licensed under the Apache License, Version 2.0 (the "License");
+// you may not use this file except in compliance with the License.
+// You may obtain a copy of the License at
+//
+//      http://www.apache.org/licenses/LICENSE-2.0
+//
+// Unless required by applicable law or agreed to in writing, software
+// distributed under the License is distributed on an "AS IS" BASIS,
+// WITHOUT WARRANTIES OR CONDITIONS OF ANY KIND, either express or implied.
+// See the License for the specific language governing permissions and
+// limitations under the License.
+//
+
+using System;
+using GLTFast.Materials;
+using Unity.Mathematics;
+using UnityEngine;
+using UnityEngine.Rendering;
+
+namespace GLTFast.Export {
+	
+    using Logging;
+    using Schema;
+
+    /// <inheritdoc cref="IMaterialExport"/>
+    public abstract class MaterialExportBase : IMaterialExport {
+        
+        /// <summary>
+        /// _BaseColor property
+        /// </summary>
+        protected static readonly int k_BaseColor = Shader.PropertyToID("_BaseColor");
+        
+        /// <summary>
+        /// _MainTex property
+        /// </summary>
+        protected static readonly int k_MainTex = Shader.PropertyToID("_MainTex");
+        
+        /// <summary>
+        /// _Color property
+        /// </summary>
+        protected static readonly int k_Color = Shader.PropertyToID("_Color");
+        
+        /// <summary>
+        /// _Metallic property
+        /// </summary>
+        protected static readonly int k_Metallic = Shader.PropertyToID("_Metallic");
+        
+        /// <summary>
+        /// _Smoothness property
+        /// </summary>
+        protected static readonly int k_Smoothness = Shader.PropertyToID("_Smoothness");
+
+        static readonly int k_Cutoff = Shader.PropertyToID("_Cutoff");
+
+        /// <summary>
+        /// Converts a Unity material into a glTF material
+        /// </summary>
+        /// <param name="uMaterial">Source material</param>
+        /// <param name="material">Resulting glTF material</param>
+        /// <param name="gltf">glTF to export material to. Will be used to add required texture images</param>
+        /// <param name="logger">Custom logger</param>
+        /// <returns>True if material was converted successfully, false otherwise</returns>
+        public abstract bool ConvertMaterial(UnityEngine.Material uMaterial, out Material material, IGltfWritable gltf, ICodeLogger logger);
+        
+        /// <summary>
+        /// Applies alpha mode and cutoff
+        /// </summary>
+        /// <param name="uMaterial">Source Unity Material</param>
+        /// <param name="material">glTF material to apply settings on</param>
+        protected static void SetAlphaModeAndCutoff(UnityEngine.Material uMaterial, Material material) {
+            switch (uMaterial.GetTag("RenderType", false, ""))
+            {
+                case "TransparentCutout":
+                    if (uMaterial.HasProperty(k_Cutoff))
+                    {
+                        material.alphaCutoff = uMaterial.GetFloat(k_Cutoff);
+                    }
+                    material.alphaModeEnum = Material.AlphaMode.MASK;
+                    break;
+                case "Transparent":
+                case "Fade":
+                    material.alphaModeEnum = Material.AlphaMode.BLEND;
+                    break;
+                default:
+                    material.alphaModeEnum = Material.AlphaMode.OPAQUE;
+                    break;
+            }
+        }
+
+        /// <summary>
+        /// Retrieves whether material is double-sided.
+        /// </summary>
+        /// <param name="uMaterial">Material to analyze.</param>
+        /// <param name="cullPropId">CullMode property id.</param>
+        /// <returns>True if material is double-sided, false otherwise.</returns>
+        protected static bool IsDoubleSided(UnityEngine.Material uMaterial, int cullPropId) {
+            return uMaterial.HasProperty(cullPropId) &&
+                uMaterial.GetInt(cullPropId) == (int) CullMode.Off;
+        }
+        
+        /// <summary>
+        /// Retrieves whether material is unlit
+        /// </summary>
+        /// <param name="material">Material to analyze</param>
+        /// <returns>True if material uses unlit shader, false otherwise</returns>
+        protected static bool IsUnlit(UnityEngine.Material material) {
+            return material.shader.name.ToLower().Contains("unlit");
+        }
+        
+        /// <summary>
+        /// Converts an unlit Unity material into a glTF material 
+        /// </summary>
+        /// <param name="material">Destination glTF material</param>
+        /// <param name="uMaterial">Source Unity material</param>
+        /// <param name="mainTexProperty">Main texture property ID</param>
+        /// <param name="gltf">Context glTF to export to</param>
+        /// <param name="logger">Custom logger</param>
+        protected void ExportUnlit(
+            Material material,
+            UnityEngine.Material uMaterial,
+            int mainTexProperty,
+            IGltfWritable gltf,
+            ICodeLogger logger
+            )
+        {
+
+            gltf.RegisterExtensionUsage(Extension.MaterialsUnlit);
+            material.extensions = material.extensions ?? new MaterialExtension();
+            material.extensions.KHR_materials_unlit = new MaterialUnlit();
+	        
+            var pbr = material.pbrMetallicRoughness ?? new PbrMetallicRoughness();
+
+            if (GetUnlitColor(uMaterial, out var baseColor)) {
+                pbr.baseColor = baseColor;
+            }
+
+            if (uMaterial.HasProperty(mainTexProperty)) {
+                var mainTex = uMaterial.GetTexture(mainTexProperty);
+                if (mainTex != null) {
+                    if(mainTex is Texture2D) {
+                        pbr.baseColorTexture = ExportTextureInfo(mainTex, gltf);
+                        if (pbr.baseColorTexture != null) {
+                            ExportTextureTransform(pbr.baseColorTexture, uMaterial, mainTexProperty, gltf);
+                        }
+                    } else {
+                        logger?.Error(LogCode.TextureInvalidType, "main", material.name );
+                    }
+                }
+            }
+
+            material.pbrMetallicRoughness = pbr;
+        }
+
+        protected virtual bool GetUnlitColor(UnityEngine.Material uMaterial, out Color baseColor) {
+            if (uMaterial.HasProperty(k_BaseColor)) {
+                baseColor = uMaterial.GetColor(k_BaseColor);
+                return true;
+            }
+            if (uMaterial.HasProperty(k_Color)) {
+                baseColor = uMaterial.GetColor(k_Color);
+                return true;
+            }
+            baseColor = Color.magenta;
+            return false;
+        }
+
+        /// <summary>
+        /// Export a Unity texture to a glTF.
+        /// </summary>
+        /// <param name="texture">Texture to export.</param>
+        /// <param name="gltf">Context glTF to expor to</param>
+        /// <param name="format">Desired image format</param>
+        /// <returns>glTF texture info</returns>
+        protected static TextureInfo ExportTextureInfo(
+            UnityEngine.Texture texture,
+            IGltfWritable gltf,
+            ImageExportBase.Format format = ImageExportBase.Format.Unknown
+            )
+        {
+            var texture2d = texture as Texture2D;
+            if (texture2d == null) {
+                return null;
+            }
+            var imageExport = new ImageExport(texture2d, format);
+            if (AddImageExport(gltf, imageExport, out var textureId)) {
+                return new TextureInfo {
+                    index = textureId,
+                    // texCoord = 0 // TODO: figure out which UV set was used
+                };
+            }
+            return null;
+        }
+        
+        /// <summary>
+        /// Export a normal texture from Unity to glTF.
+        /// </summary>
+        /// <param name="texture">Normal texture to export</param>
+        /// <param name="material">Material the normal is used on</param>
+        /// <param name="gltf">Context glTF to export to</param>
+        /// <returns>glTF texture info</returns>
+        protected static NormalTextureInfo ExportNormalTextureInfo(
+            UnityEngine.Texture texture,
+            UnityEngine.Material material,
+            IGltfWritable gltf,
+            int normalScalePropId
+        )
+        {
+            var texture2d = texture as Texture2D;
+            if (texture2d == null) {
+                return null;
+            }
+            var imageExport = new NormalImageExport(texture2d);
+            if (AddImageExport(gltf, imageExport, out var textureId)) {
+                var info = new NormalTextureInfo {
+                    index = textureId,
+                    // texCoord = 0 // TODO: figure out which UV set was used
+                };
+
+                if (material.HasProperty(normalScalePropId)) {
+                    info.scale = material.GetFloat(normalScalePropId);
+                }
+                return info;
+            }
+            return null;
+        }
+        
+        /// <summary>
+        /// Adds an ImageExport to the glTF.
+        /// No conversions or channel swizzling 
+        /// </summary>
+        /// <param name="gltf"></param>
+        /// <param name="imageExport"></param>
+        /// <param name="textureId"></param>
+        /// <returns>glTF texture ID</returns>
+        protected static bool AddImageExport(IGltfWritable gltf, ImageExportBase imageExport, out int textureId) {
+            var imageId = gltf.AddImage(imageExport);
+            if (imageId < 0) {
+                textureId = -1;
+                return false;
+            }
+
+            var samplerId = gltf.AddSampler(imageExport.filterMode, imageExport.wrapModeU, imageExport.wrapModeV);
+            textureId = gltf.AddTexture(imageId,samplerId);
+            return true;
+        }
+        
+        /// <summary>
+        /// Calculates a texture's transform and adds a KHR_texture_transform glTF extension, if required
+        /// </summary>
+        /// <param name="def">glTF TextureInfo to edit</param>
+        /// <param name="mat">Source Material</param>
+        /// <param name="texPropertyId">Texture property to fetch transformation from</param>
+        /// <param name="gltf">Context glTF to export to (for registering extension usage)</param>
+        protected static void ExportTextureTransform(TextureInfo def, UnityEngine.Material mat, int texPropertyId, IGltfWritable gltf) {
+            var offset = mat.GetTextureOffset(texPropertyId);
+            var scale = mat.GetTextureScale(texPropertyId);
+
+            // Counter measure for Unity/glTF texture coordinate difference
+            // TODO: Offer UV conversion as alternative
+            offset.y = 1 - offset.y;
+            scale.y *= -1;
+
+            if (offset != Vector2.zero || scale != Vector2.one) {
+                gltf.RegisterExtensionUsage(Extension.TextureTransform);
+                def.extensions = def.extensions ?? new TextureInfoExtension();
+                def.extensions.KHR_texture_transform = new TextureTransform {
+                    scale = new[] { scale.x, scale.y },
+                    offset = new[] { offset.x, offset.y }
+                };
+            }
+        }
+    }
+}